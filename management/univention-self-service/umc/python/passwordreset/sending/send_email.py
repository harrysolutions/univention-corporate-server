--- conflicted
+++ resolved
@@ -95,11 +95,7 @@
 		return length
 
 	def send(self):
-<<<<<<< HEAD
-		ud.debug(ud.ADMIN, ud.INFO, 'passwordreset/sending/send_email.py send_email()')
-=======
 		ud.debug(ud.ADMIN, ud.INFO, 'bwhite: send_email.py send()')
->>>>>>> deff125e
 		path_ucr = self.ucr.get("umc/self-service/passwordreset/email/text_file")
 		if path_ucr and os.path.exists(path_ucr):
 			path = path_ucr
