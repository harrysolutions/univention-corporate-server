product: ucs
release: "4.4"
version: [6]
scope: ucs_4.4-0-errata4.4-6
src: univention-ad-connector
<<<<<<< HEAD
fix: 13.0.0-57A~4.4.6.202011181018
=======
fix: 13.0.0-58A~4.4.6.202011190952
>>>>>>> 6d966e34
desc: |
 This update addresses the following issue(s):
 * The group membership synchronization after moving
   objects has been fixed.
 * Mappings from LDAP to Active Directory were made
   customizable for users. The manual has details on
   how to write a file
   /etc/univention/connector/localmapping.py
bug: [51929, 52364, 49981]<|MERGE_RESOLUTION|>--- conflicted
+++ resolved
@@ -3,11 +3,7 @@
 version: [6]
 scope: ucs_4.4-0-errata4.4-6
 src: univention-ad-connector
-<<<<<<< HEAD
-fix: 13.0.0-57A~4.4.6.202011181018
-=======
 fix: 13.0.0-58A~4.4.6.202011190952
->>>>>>> 6d966e34
 desc: |
  This update addresses the following issue(s):
  * The group membership synchronization after moving
