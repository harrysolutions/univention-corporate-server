univention-ad-connector (13.0.0-60) unstable; urgency=medium

  * Bug #49981: Made mappings user configurable

<<<<<<< HEAD
 -- Max Christian Pohle <pohle@univention.de>  Tue, 24 Nov 2020 15:10:00 +0100
=======
 -- Max Christian Pohle <pohle@univention.de>  Tue, 24 Nov 2020 15:38:05 +0100
>>>>>>> 8a2eed57

univention-ad-connector (13.0.0-56) unstable; urgency=medium

  * Bug #51929: update group member cache after move

 -- Felix Botner <botner@univention.de>  Tue, 03 Nov 2020 15:29:11 +0100

univention-ad-connector (13.0.0-55) unstable; urgency=medium

  * Bug #51904: Fix typo which lead to change of pwdChangeNextLogin if password resetted
    without changing the flag

 -- Julia Bremer <bremer@univention.de>  Mon, 05 Oct 2020 19:14:28 +0200

univention-ad-connector (13.0.0-54) unstable; urgency=medium

  * Bug #51501: fixed exception handling

 -- Felix Botner <botner@univention.de>  Mon, 05 Oct 2020 10:35:45 +0200

univention-ad-connector (13.0.0-53) unstable; urgency=medium

  * Bug #51501: reconnect if transport connection is disconnected

 -- Christian Castens <castens@univention.de>  Tue, 29 Sep 2020 18:17:08 +0200

univention-ad-connector (13.0.0-51) unstable; urgency=medium

  * Bug #51673: support ldaps in univention-adsearch/list-rejected

 -- Felix Botner <botner@univention.de>  Mon, 07 Sep 2020 16:54:17 +0200

univention-ad-connector (13.0.0-50) unstable; urgency=medium

  * Bug #51915: Fix error handling regression of Bug #51518

 -- Arvid <requate@univention.de>  Thu, 27 Aug 2020 11:08:13 +0200

univention-ad-connector (13.0.0-49) unstable; urgency=medium

  * Bug #51647: fix regression of Bug #18501:
    Synchronize AD:"mail" again to UDM:"mailPrimaryAddress"

 -- Arvid <requate@univention.de>  Wed, 15 Jul 2020 15:18:35 +0200

univention-ad-connector (13.0.0-48) unstable; urgency=medium

  * Bug #51585: Sync pwdChangeNextLogin to UCS if password is not set

 -- Julia Bremer <bremer@univention.de>  Sat, 27 Jun 2020 13:37:58 +0200

univention-ad-connector (13.0.0-46) unstable; urgency=medium

  * Bug #51567: Allow snyc_from_ucs synchronization model for
    otherHomePhone to coexist with that for proxyAddresses

 -- Arvid <requate@univention.de>  Wed, 24 Jun 2020 17:13:40 +0200

univention-ad-connector (13.0.0-45) unstable; urgency=medium

  * Bug #51567: Fix synchronization of otherHomePhone

 -- Arvid <requate@univention.de>  Wed, 24 Jun 2020 15:40:32 +0200

univention-ad-connector (13.0.0-44) unstable; urgency=medium

  * Bug #18501: Fix dummy default for object_old

 -- Arvid <requate@univention.de>  Mon, 22 Jun 2020 21:55:53 +0200

univention-ad-connector (13.0.0-43) unstable; urgency=medium

  * Bug #18501: Fix handling of proxyAddresses mapping
    in combination with the Diff-Mode code.

 -- Arvid <requate@univention.de>  Mon, 22 Jun 2020 19:38:35 +0200

univention-ad-connector (13.0.0-42) unstable; urgency=medium

  * Bug #51518: add UCR connector/ad/mapping/attributes/irrelevant

 -- Arvid <requate@univention.de>  Thu, 18 Jun 2020 23:40:51 +0200

univention-ad-connector (13.0.0-41) unstable; urgency=medium

  * Bug #51462: Add dependency to heimdal-clients and restart the umc-server
    after this update

 -- Julia Bremer <bremer@univention.de>  Thu, 18 Jun 2020 13:39:45 +0200

univention-ad-connector (13.0.0-37) unstable; urgency=medium

  * Bug #51518: Ignore changes to certain attributes
  * Bug #51518: Skip the LDAP redirects during AD search
  * Bug #51518: Basic profiling support via UCR con*/ad/poll/profiling

 -- Arvid <requate@univention.de>  Wed, 17 Jun 2020 18:53:20 +0200

univention-ad-connector (13.0.0-36) unstable; urgency=medium

  * Bug #18501: Mark single_value attributes programmatically
    and log the mapping on startup at INFO debug level.

 -- Arvid <requate@univention.de>  Wed, 17 Jun 2020 18:46:29 +0200

univention-ad-connector (13.0.0-35) unstable; urgency=medium

  * Bug #18501: Backport of Diff-Mode from S4-Connector

 -- Arvid <requate@univention.de>  Wed, 17 Jun 2020 18:41:02 +0200

univention-ad-connector (13.0.0-34) unstable; urgency=medium

  * Bug #51298: Sync pwdChangeNextLogin from/to AD

 -- Julia Bremer <bremer@univention.de>  Fri, 05 Jun 2020 20:46:40 +0200

univention-ad-connector (13.0.0-33) unstable; urgency=medium

  * Bug #51160: make UCR templates compatible to python3

 -- Florian Best <best@univention.de>  Thu, 23 Apr 2020 17:23:08 +0200

univention-ad-connector (13.0.0-32) unstable; urgency=medium

  * Bug #50492: Code cleanup

 -- Julia Bremer <bremer@univention.de>  Sun, 08 Mar 2020 16:39:06 +0100

univention-ad-connector (13.0.0-31) unstable; urgency=medium

  * Bug #50630: Fix  Group members are replaced as whole instead of applying a diff

 -- Julia Bremer <bremer@univention.de>  Thu, 05 Mar 2020 09:36:59 +0100

univention-ad-connector (13.0.0-30) unstable; urgency=medium

  * Bug #50492: Sync kerberos hashes

 -- Julia Bremer <bremer@univention.de>  Tue, 03 Mar 2020 17:36:35 +0100

univention-ad-connector (13.0.0-29) unstable; urgency=medium

  * Bug #50674: add "$@" to prepare-new-instance

 -- Jürn Brodersen <brodersen@univention.de>  Wed, 29 Jan 2020 10:37:06 +0100

univention-ad-connector (13.0.0-28) unstable; urgency=medium

  * Bug #50674: fix ad-connector prepare-new-instance

 -- Jürn Brodersen <brodersen@univention.de>  Tue, 28 Jan 2020 13:54:16 +0100

univention-ad-connector (13.0.0-27) unstable; urgency=medium

  * Bug #50674: fix translation in UCR variable description

 -- Johannes Keiser <keiser@univention.de>  Tue, 28 Jan 2020 11:43:27 +0100

univention-ad-connector (13.0.0-26) unstable; urgency=medium

  * Bug #50674: try to generate a valid ldap filter

 -- Jürn Brodersen <brodersen@univention.de>  Tue, 28 Jan 2020 09:23:53 +0100

univention-ad-connector (13.0.0-25) unstable; urgency=medium

  * Bug #50674: Add UCR variable 'connector/ad/mapping/user/ignorefilter'
    for bulk ignoring via LDAP-Filter

 -- Julia Bremer <bremer@univention.de>  Wed, 22 Jan 2020 18:42:18 +0100

univention-ad-connector (13.0.0-24) unstable; urgency=medium

  * Bug #50643: Feedback from QA

 -- Arvid Requate <requate@univention.de>  Tue, 14 Jan 2020 11:34:31 +0100

univention-ad-connector (13.0.0-19) unstable; urgency=medium

  * Bug #50643: turn self.group_members_cache_* into a set() to avoid
    unbound resource consumption due to unlimted appending to lists.

 -- Arvid Requate <requate@univention.de>  Thu, 19 Dec 2019 13:19:58 +0100

univention-ad-connector (13.0.0-18) unstable; urgency=medium

  * Bug #49168: add missing python-notifier dependency

 -- Florian Best <best@univention.de>  Thu, 05 Dec 2019 11:29:59 +0100

univention-ad-connector (13.0.0-17) unstable; urgency=medium

  * Bug #49168: migrate to dh_python

 -- Florian Best <best@univention.de>  Tue, 12 Nov 2019 10:16:29 +0100

univention-ad-connector (13.0.0-16) unstable; urgency=medium

  * Bug #50205: Update links from UCS 4.x-y to UCS 4.4-2

 -- Philipp Hahn <hahn@univention.de>  Fri, 20 Sep 2019 14:32:30 +0200

univention-ad-connector (13.0.0-15) unstable; urgency=medium

  * Bug #48027: Fix links to https

 -- Fathan Vidjaja <vidjaja@univention.de>  Wed, 14 Aug 2019 14:41:01 +0200

univention-ad-connector (13.0.0-14) unstable; urgency=medium

  * Bug #48027: Fix links in UMC to UCS 4.4 documentation

 -- Fathan Vidjaja <vidjaja@univention.de>  Wed, 14 Aug 2019 14:14:41 +0200

univention-ad-connector (13.0.0-13) unstable; urgency=medium

  *  Bug #48027: Fix links in UMC to the UCS 4.4 documentation 

 -- Fathan Vidjaja <vidjaja@univention.de>  Wed, 14 Aug 2019 12:13:17 +0200

univention-ad-connector (13.0.0-12) unstable; urgency=medium

  * Bug #48698: Fix GUI visible spelling errors

 -- Philipp Hahn <hahn@univention.de>  Thu, 08 Aug 2019 07:10:48 +0200

univention-ad-connector (13.0.0-11) unstable; urgency=medium

  * Bug #48698: Fix user visible spelling errors

 -- Philipp Hahn <hahn@univention.de>  Thu, 08 Aug 2019 05:46:39 +0200

univention-ad-connector (13.0.0-10) unstable; urgency=medium

  * Bug #49640: fix sql evaluation in remove_{ucs,ad}_rejected.py

 -- Julia Bremer <bremer@univention.de>  Thu, 25 Jul 2019 13:43:05 +0200

univention-ad-connector (13.0.0-9) unstable; urgency=medium

  * Bug #49111: removed password service refs

 -- Felix Botner <botner@univention.de>  Tue, 30 Apr 2019 12:22:19 +0200

univention-ad-connector (13.0.0-8) unstable; urgency=medium

  * Bug #45127: fixed debug message

 -- Felix Botner <botner@univention.de>  Wed, 24 Apr 2019 09:56:08 +0200

univention-ad-connector (13.0.0-7) unstable; urgency=medium

  * Bug #45127: reconnect in get_password_from_ad if drs repl fails

 -- Felix Botner <botner@univention.de>  Tue, 23 Apr 2019 16:27:55 +0200

univention-ad-connector (13.0.0-6) unstable; urgency=medium

  * Bug #41553: remove dead custom attribute code

 -- Florian Best <best@univention.de>  Thu, 11 Apr 2019 09:17:21 +0200

univention-ad-connector (13.0.0-5) unstable; urgency=medium

  * Bug #48995: adjust require.toUrl() call for dojoConfig.cacheBust

 -- Johannes Keiser <keiser@univention.de>  Thu, 14 Mar 2019 15:30:34 +0100

univention-ad-connector (13.0.0-4) unstable; urgency=medium

  * Bug #27804: remove the use of univention.admin.config

 -- Florian Best <best@univention.de>  Thu, 14 Mar 2019 14:07:17 +0100

univention-ad-connector (13.0.0-3) unstable; urgency=medium

  * Bug #48714: added dependency to smbclient

 -- Felix Botner <botner@univention.de>  Wed, 20 Feb 2019 12:57:54 +0100

univention-ad-connector (13.0.0-2) unstable; urgency=medium

  * Bug #48700: Add reworked logo

 -- Ole Schwiegert <schwiegert@univention.de>  Tue, 19 Feb 2019 09:23:00 +0100

univention-ad-connector (13.0.0-1) unstable; urgency=medium

  * Bug #48326: UCS-4.4-0 version bump

 -- Philipp Hahn <hahn@univention.de>  Fri, 14 Dec 2018 15:12:42 +0100

univention-ad-connector (12.0.0-41) unstable; urgency=medium

  * Bug #48227: version bump

 -- Arvid Requate <requate@univention.de>  Wed, 28 Nov 2018 15:09:23 +0100

univention-ad-connector (12.0.0-40) unstable; urgency=medium

  * Bug #48227: ad/member mode: Fix keberos authentication error
    in case of time skew also in univention-adsearch

 -- Arvid Requate <requate@univention.de>  Wed, 28 Nov 2018 14:58:47 +0100

univention-ad-connector (12.0.0-39) unstable; urgency=medium

  * Bug #46751: Fix proxyAddress attribute sync if it is empty

 -- Stefan Gohmann <gohmann@univention.de>  Wed, 28 Nov 2018 12:41:58 +0100

univention-ad-connector (12.0.0-38) unstable; urgency=medium

  * Bug #47069: Fix AD to UCS password hash synchronization in case
    a custom Domain Admin account is used.

 -- Arvid Requate <requate@univention.de>  Tue, 27 Nov 2018 20:58:11 +0100

univention-ad-connector (12.0.0-37) unstable; urgency=medium

  * Bug #42430: The traceback failedToSetAdministratorPassword is
    currently thrown in different places. More tracebacks for different
    errors have been added.

 -- Stefan Gohmann <gohmann@univention.de>  Tue, 27 Nov 2018 20:00:23 +0100

univention-ad-connector (12.0.0-36) unstable; urgency=medium

  * Bug #48227: ad/member mode: Fix keberos authentication error
    in case of time skew.

 -- Arvid Requate <requate@univention.de>  Tue, 27 Nov 2018 19:34:47 +0100

univention-ad-connector (12.0.0-35) unstable; urgency=medium

  * Bug #44024: Fix password sync AD to UCS on systems that have
    connector/ldap/server set to a server with read-only OpenLDAP.

 -- Arvid Requate <requate@univention.de>  Tue, 27 Nov 2018 12:29:15 +0100

univention-ad-connector (12.0.0-34) unstable; urgency=medium

  * Bug #48082: univention-adsearch encoding

 -- Felix Botner <botner@univention.de>  Thu, 22 Nov 2018 18:21:43 +0100

univention-ad-connector (12.0.0-33) unstable; urgency=medium

  * Bug #48082: univention-adsearch encoding

 -- Felix Botner <botner@univention.de>  Thu, 22 Nov 2018 11:28:42 +0100

univention-ad-connector (12.0.0-32) unstable; urgency=medium

  * Bug #48153: added connector/ad/mapping/sync/userPrincipalName

 -- Felix Botner <botner@univention.de>  Wed, 21 Nov 2018 12:19:36 +0100

univention-ad-connector (12.0.0-31) unstable; urgency=medium

  * Bug #48153: fixed last commit

 -- Felix Botner <botner@univention.de>  Wed, 21 Nov 2018 10:57:21 +0100

univention-ad-connector (12.0.0-30) unstable; urgency=medium

  * Bug #48153: update userPrincipalName in AD

 -- Felix Botner <botner@univention.de>  Tue, 20 Nov 2018 16:19:31 +0100

univention-ad-connector (12.0.0-29) unstable; urgency=medium

  * Bug #43189: space separated attribute list as parameter

 -- Felix Botner <botner@univention.de>  Thu, 08 Nov 2018 13:43:59 +0100

univention-ad-connector (12.0.0-28) unstable; urgency=medium

  * Bug #48082: univention-adsearch encoding

 -- Felix Botner <botner@univention.de>  Thu, 08 Nov 2018 13:25:06 +0100

univention-ad-connector (12.0.0-27) unstable; urgency=medium

  * Bug #47396: Fixed cn = Subschema rejects in ad-connector

 -- Julia Bremer <bremer@univention.de>  Mon, 29 Oct 2018 09:24:01 +0100

univention-ad-connector (12.0.0-26) unstable; urgency=medium

  * Bug #47856: Avoid overwriting customer UCR variable values in
    univention-ad-connector-exchange.postinst

 -- Arvid Requate <requate@univention.de>  Tue, 16 Oct 2018 21:02:36 +0200

univention-ad-connector (12.0.0-25) unstable; urgency=medium

  * Bug #47858: make univention-adsearch use the certificate chain file

 -- Arvid Requate <requate@univention.de>  Tue, 16 Oct 2018 19:29:36 +0200

univention-ad-connector (12.0.0-24) unstable; urgency=medium

  * Bug #47858: make univention-adsearch use the certificate chain file

 -- Arvid Requate <requate@univention.de>  Tue, 16 Oct 2018 15:59:42 +0200

univention-ad-connector (12.0.0-23) unstable; urgency=medium

  * Bug #47901: support sasl/gssapi in
    make-deleted-objects-readable-for-this-machine and
    well-known-sid-object-rename

 -- Felix Botner <botner@univention.de>  Mon, 08 Oct 2018 17:26:19 +0200

univention-ad-connector (12.0.0-22) unstable; urgency=medium

  * Bug #47209: do not remove post_attributes during add to ad

 -- Felix Botner <botner@univention.de>  Tue, 18 Sep 2018 16:50:51 +0200

univention-ad-connector (12.0.0-21) unstable; urgency=medium

  * Bug #47232: Fix broken code

 -- Arvid Requate <requate@univention.de>  Tue, 14 Aug 2018 20:57:49 +0200

univention-ad-connector (12.0.0-20) unstable; urgency=medium

  * Bug #47232: Improve robustness of object resync

 -- Arvid Requate <requate@univention.de>  Tue, 14 Aug 2018 10:33:34 +0200

univention-ad-connector (12.0.0-19) unstable; urgency=medium

  * Bug #47232: Improve robustness of object resync

 -- Arvid Requate <requate@univention.de>  Mon, 13 Aug 2018 19:23:39 +0200

univention-ad-connector (12.0.0-18) unstable; urgency=medium

  * Bug #47232: Improve robustness of object resync by skipping
    unidentified AD objects
  * Skip referrals in resync_object_from_ad.py
  * Fix exception handling in resync_object_from_ucs.py

 -- Arvid Requate <requate@univention.de>  Tue, 07 Aug 2018 19:28:02 +0200

univention-ad-connector (12.0.0-17) unstable; urgency=medium

  * Bug #47025: updated ad binary attributes list

 -- Felix Botner <botner@univention.de>  Thu, 02 Aug 2018 15:32:31 +0200

univention-ad-connector (12.0.0-16) unstable; urgency=medium

  * Bug #47430: Fix regression of Bug #45779

 -- Arvid Requate <requate@univention.de>  Wed, 01 Aug 2018 12:36:47 +0200

univention-ad-connector (12.0.0-15) unstable; urgency=medium

  * Bug #47232: Typo fixed in univention-ad-connector.install

 -- Arvid Requate <requate@univention.de>  Thu, 26 Jul 2018 14:34:43 +0200

univention-ad-connector (12.0.0-14) unstable; urgency=medium

  * Bug #47232: Add short options to resync_object_* and remove_*_rejected

 -- Arvid Requate <requate@univention.de>  Thu, 26 Jul 2018 10:23:12 +0200

univention-ad-connector (12.0.0-13) unstable; urgency=medium

  * Bug #47232: Add resync_object_from_* and remove_*_rejected

 -- Arvid Requate <requate@univention.de>  Wed, 25 Jul 2018 18:51:07 +0200

univention-ad-connector (12.0.0-12) unstable; urgency=medium

  * Bug #47049: restart connector on extended attribute changes

 -- Felix Botner <botner@univention.de>  Fri, 15 Jun 2018 12:21:37 +0200

univention-ad-connector (12.0.0-11) unstable; urgency=medium

  * Bug #47096: bindpwdfile support

 -- Felix Botner <botner@univention.de>  Mon, 28 May 2018 18:24:52 +0200

univention-ad-connector (12.0.0-10) unstable; urgency=medium

  * Bug #47091: Fix typo

 -- Arvid Requate <requate@univention.de>  Mon, 28 May 2018 12:18:31 +0200

univention-ad-connector (12.0.0-9) unstable; urgency=medium

  * Bug #47091: Improve error feedback

 -- Arvid Requate <requate@univention.de>  Mon, 28 May 2018 12:07:28 +0200

univention-ad-connector (12.0.0-8) unstable; urgency=medium

  * Bug #45779: fix econding issues in getting/setting rejects

 -- Felix Botner <botner@univention.de>  Tue, 08 May 2018 13:45:09 +0200

univention-ad-connector (12.0.0-7) unstable; urgency=medium

  * Bug #45760: update shadowMax, shadowLastChange and krb5PasswordEnd
    during password sync from ad

 -- Felix Botner <botner@univention.de>  Tue, 08 May 2018 11:59:42 +0200

univention-ad-connector (12.0.0-6) unstable; urgency=medium

  * Bug #44478: Output exception details in check_domain and admember_join

 -- Arvid Requate <requate@univention.de>  Thu, 22 Mar 2018 19:58:42 +0100

univention-ad-connector (12.0.0-5) unstable; urgency=medium

  * Bug #41574: fixed unix2ad_time, ad2unix_time revert

 -- Felix Botner <botner@univention.de>  Mon, 26 Feb 2018 14:37:20 +0100

univention-ad-connector (12.0.0-4) unstable; urgency=medium

  * Bug #41574: fixed unix2ad_time, ad2unix_time

 -- Felix Botner <botner@univention.de>  Thu, 22 Feb 2018 17:28:00 +0100

univention-ad-connector (12.0.0-3) unstable; urgency=medium

  * Bug #39817: unify disabled/locked

 -- Florian Best <best@univention.de>  Mon, 29 Jan 2018 16:16:33 +0100

univention-ad-connector (12.0.0-2) unstable; urgency=medium

  * Bug #43336: remove XS-Python-Version

 -- Florian Best <best@univention.de>  Thu, 21 Dec 2017 11:52:27 +0100

univention-ad-connector (12.0.0-1) unstable; urgency=medium

  * Bug #45841: UCS-4.3 version bump

 -- Jürn Brodersen <brodersen@univention.de>  Mon, 11 Dec 2017 14:40:33 +0100

univention-ad-connector (11.0.6-33) unstable; urgency=medium

  * Bug #43745: depend on explicit version of univention-lib

 -- Florian Best <best@univention.de>  Fri, 17 Nov 2017 15:56:28 +0100

univention-ad-connector (11.0.6-32) unstable; urgency=medium

  * Bug #43745: adapt to API change

 -- Florian Best <best@univention.de>  Thu, 09 Nov 2017 20:43:14 +0100

univention-ad-connector (11.0.6-31) unstable; urgency=medium

  * Bug #18680: Fix ignore_object logic

 -- Arvid Requate <requate@univention.de>  Wed, 25 Oct 2017 19:36:11 +0200

univention-ad-connector (11.0.6-30) unstable; urgency=medium

  * Bug #18501: Revert changes, they change the mapping file

 -- Arvid Requate <requate@univention.de>  Tue, 24 Oct 2017 18:04:23 +0200

univention-ad-connector (11.0.6-29) unstable; urgency=medium

  * Bug #36480: Revert changes, they are blocking revert of Bug #18501

 -- Arvid Requate <requate@univention.de>  Tue, 24 Oct 2017 18:04:23 +0200

univention-ad-connector (11.0.6-27) unstable; urgency=medium

  * Bug #41335: fix typo

 -- Florian Best <best@univention.de>  Thu, 31 Aug 2017 10:48:04 +0200

univention-ad-connector (11.0.6-26) unstable; urgency=medium

  * Bug #41335: restart AD Connector in postinst

 -- Florian Best <best@univention.de>  Wed, 30 Aug 2017 17:34:24 +0200

univention-ad-connector (11.0.6-25) unstable; urgency=medium

  * Bug #36480: adc: bump python-univention-lib dependency
  * Bug #36480: adc: implement correct `con_other_attribute` handling
  * Bug #36480: adc: fix deletion of `con_other_attribute` if non existent

 -- Lukas Oyen <oyen@univention.de>  Wed, 23 Aug 2017 14:23:47 +0200

univention-ad-connector (11.0.6-24) unstable; urgency=medium

  * Bug #45134: fix search filter replacing in univention-adsearch

 -- Florian Best <best@univention.de>  Tue, 22 Aug 2017 13:41:03 +0200

univention-ad-connector (11.0.6-23) unstable; urgency=medium

  * Bug #11658: adc: fix typo in ad/mapping.py
  * Bug #11658: adc: fix default_naming_context retrieval

 -- Lukas Oyen <oyen@univention.de>  Wed, 16 Aug 2017 17:08:16 +0200

univention-ad-connector (11.0.6-22) unstable; urgency=medium

  * Bug #45134: fixup

 -- Florian Best <best@univention.de>  Wed, 09 Aug 2017 14:04:36 +0200

univention-ad-connector (11.0.6-21) unstable; urgency=medium

  * Bug #45134: fix search filter in univention-adsearch

 -- Florian Best <best@univention.de>  Wed, 09 Aug 2017 13:43:44 +0200

univention-ad-connector (11.0.6-20) unstable; urgency=medium

  * Bug #45124: adc: fix __get_highestCommittedUSN()

 -- Lukas Oyen <oyen@univention.de>  Mon, 07 Aug 2017 08:50:21 +0200

univention-ad-connector (11.0.6-19) unstable; urgency=medium

  * Bug #18680: adc: improve logging on `__ignore_object()`
  * Bug #18680: adc: fix nested group deletion bug

 -- Lukas Oyen <oyen@univention.de>  Thu, 27 Jul 2017 14:52:13 +0200

univention-ad-connector (11.0.6-18) unstable; urgency=medium

  * Bug #38619: adc: update to class `configdb` as defined in s4c

 -- Lukas Oyen <oyen@univention.de>  Thu, 27 Jul 2017 14:45:15 +0200

univention-ad-connector (11.0.6-17) unstable; urgency=medium

  * Bug #11658: ad-connector: implement ldap filter escaping function
  * Bug #11658: ad-connector: unify ldap operations
  * Bug #11658: ad-connector: escape ldap filter expressions
  * Bug #11658: ad-connector: never return `None` from _decode_dn_from_config_option()
  * Bug #11658: ad-connector: fix error in group membership mapping.

 -- Lukas Oyen <oyen@univention.de>  Thu, 27 Jul 2017 14:35:44 +0200

univention-ad-connector (11.0.6-16) unstable; urgency=medium

  * Bug #36480: ad-connector deduplicate UCS LDAP attribute values
  * Bug #18501: ad-connector: implement diff-mode in `sync_from_ucs()`

 -- Lukas Oyen <oyen@univention.de>  Thu, 27 Jul 2017 14:21:29 +0200

univention-ad-connector (11.0.6-15) unstable; urgency=medium

  * Bug #41335: prevent starting multiple AD connector instances

 -- Florian Best <best@univention.de>  Tue, 25 Jul 2017 18:39:51 +0200

univention-ad-connector (11.0.6-14) unstable; urgency=medium

  * Bug #45011: merge S4 Connector changes

 -- Florian Best <best@univention.de>  Tue, 25 Jul 2017 18:30:10 +0200

univention-ad-connector (11.0.6-13) unstable; urgency=medium

  * Bug #45037: prevent IOError if f.close() was already called

 -- Florian Best <best@univention.de>  Mon, 24 Jul 2017 14:39:20 +0200

univention-ad-connector (11.0.6-11) unstable; urgency=medium

  * Bug #45011: don't log tracebacks for objects which are ignored
  	nevertheless

 -- Florian Best <best@univention.de>  Thu, 20 Jul 2017 15:38:55 +0200

univention-ad-connector (11.0.6-10) unstable; urgency=medium

  * Bug #45011: fix handling of object types
  * Bug #45037: add possibility to start AD connector in foreground

 -- Florian Best <best@univention.de>  Wed, 19 Jul 2017 10:56:38 +0200

univention-ad-connector (11.0.6-9) unstable; urgency=medium

  * Bug #41619: Applied patch from Florian Best - Catch NoSuchProcess
    exception

 -- Johannes Keiser <keiser@univention.de>  Thu, 06 Jul 2017 17:57:18 +0200

univention-ad-connector (11.0.6-8) unstable; urgency=medium

  * Bug #40813: port UDM skip recreation patches from s4-connector

 -- Lukas Oyen <oyen@univention.de>  Thu, 06 Jul 2017 11:25:38 +0200

univention-ad-connector (11.0.6-7) unstable; urgency=low

  * Bug #43470: Handle UCRV */autostart through systemd
  * Bug #43874: help systemd track pidfile

 -- Philipp Hahn <hahn@univention.de>  Wed, 15 Mar 2017 08:52:56 +0100

univention-ad-connector (11.0.6-6) unstable; urgency=low

  * Bug #42296: no need to restart apache

 -- Felix Botner <botner@univention.de>  Wed, 08 Feb 2017 12:45:31 +0100

univention-ad-connector (11.0.6-5) unstable; urgency=low

  * Bug #42296: removed config from system

 -- Felix Botner <botner@univention.de>  Wed, 08 Feb 2017 11:07:44 +0100

univention-ad-connector (11.0.6-4) unstable; urgency=low

  * Bug #42296: removed apache config, no longer needed

 -- Felix Botner <botner@univention.de>  Wed, 08 Feb 2017 10:44:19 +0100

univention-ad-connector (11.0.6-2) unstable; urgency=low

  * Bug #38438: start-stop-daemon --oknodo

 -- Philipp Hahn <hahn@univention.de>  Fri, 03 Feb 2017 08:53:55 +0100

univention-ad-connector (11.0.6-1) unstable; urgency=medium

  * Bug #39731: allow file uploads without XSRF protection

 -- Florian Best <best@univention.de>  Wed, 01 Feb 2017 14:36:32 +0100

univention-ad-connector (11.0.5-18) unstable; urgency=low

  * Bug #43216: Continue writing mailPrimaryAddress to AD attribute mail.

 -- Arvid Requate <requate@univention.de>  Mon, 30 Jan 2017 17:23:21 +0100

univention-ad-connector (11.0.5-17) unstable; urgency=low

  * Bug #43216: Revised mapping for MS-Exchange related 'proxyAddresses'
    (mailPrimaryAddress, mailAlternativeAddress) <-> proxyAddresses
    instead of
    (mailPrimaryAddress <-> mail, mailAlternativeAddress <-> proxyAddresses)
  * split proxyAddresses methods off into separate module
  * A sync_mode='read' hack for mailAlternativeAddress has been introduced
    to avoid duplicate ldap.MOD_REPLACE entries in sync_from_ucs modlist
  * Note: currently this leaves the "mail" attribute unsynchronized

 -- Arvid Requate <requate@univention.de>  Wed, 25 Jan 2017 18:27:38 +0100

univention-ad-connector (11.0.5-16) unstable; urgency=low

  * Bug #43216: remove ancient code from __set_values:
    If mapping[1] is defined for a post_attribute the method __set_values
    calls it and passes the result to set_values. Since the latter expects
    an object of class attribute this cannot work and must have been broken
    a long time ago. In the mapping I don't see any case where mapping
    functions are defined for a post_attribute.

 -- Arvid Requate <requate@univention.de>  Wed, 25 Jan 2017 15:31:57 +0100

univention-ad-connector (11.0.5-15) unstable; urgency=low

  * Bug #43216: backport from s4connector:
    support None for mapping functions in sync_to_ucs

 -- Arvid Requate <requate@univention.de>  Wed, 25 Jan 2017 15:24:12 +0100

univention-ad-connector (11.0.5-14) unstable; urgency=low

  * Bug #43216: backport from s4connector:
    debug output for addlist and modlist in sync_from_ucs

 -- Arvid Requate <requate@univention.de>  Mon, 30 Jan 2017 17:21:25 +0100

univention-ad-connector (11.0.5-13) unstable; urgency=low

  * Bug #42618: support attribute level sync_mode configuration

 -- Arvid Requate <requate@univention.de>  Mon, 30 Jan 2017 17:19:43 +0100

univention-ad-connector (11.0.5-12) unstable; urgency=low

  * Bug #40816: fixed "Determine ad_ldap_base" in open_ad()

 -- Felix Botner <botner@univention.de>  Wed, 25 Jan 2017 15:24:42 +0100

univention-ad-connector (11.0.5-11) unstable; urgency=low

  * Bug #43229: mapping -> windowscomputer -> samAccountName
    is write only (changes in ad are handled via cn)

 -- Felix Botner <botner@univention.de>  Wed, 25 Jan 2017 14:50:24 +0100

univention-ad-connector (11.0.5-10) unstable; urgency=medium

  * Bug #42507: code cleanup

 -- Florian Best <best@univention.de>  Thu, 22 Dec 2016 13:13:10 +0100

univention-ad-connector (11.0.5-9) unstable; urgency=low

  * Bug #42507: Fix race condition between writing and reading pickle files

 -- Florian Best <best@univention.de>  Wed, 21 Dec 2016 10:05:56 +0100

univention-ad-connector (11.0.5-8) unstable; urgency=low

  * Bug #42998: fixed group_members_sync_to_ucs

 -- Felix Botner <botner@univention.de>  Tue, 13 Dec 2016 09:45:43 +0100

univention-ad-connector (11.0.5-7) unstable; urgency=low

  * Bug #42998: support windowscomputer in group_members_sync_to_ucs

 -- Felix Botner <botner@univention.de>  Mon, 12 Dec 2016 15:14:32 +0100

univention-ad-connector (11.0.5-6) unstable; urgency=low

  * Bug #40659: Fix check for running proceeses with Docker

 -- Philipp Hahn <hahn@univention.de>  Fri, 02 Dec 2016 12:25:59 +0100

univention-ad-connector (11.0.5-5) unstable; urgency=low

  * Don't remove group members if the group exists during the first sync
    on both sides (Bug #43070)

 -- Felix Botner <botner@univention.de>  Wed, 30 Nov 2016 15:18:32 +0100

univention-ad-connector (11.0.5-4) unstable; urgency=low

  * Bug #36354: added get_ad_binddn_from_name

 -- Felix Botner <botner@univention.de>  Mon, 28 Nov 2016 17:43:28 +0100

univention-ad-connector (11.0.5-3) unstable; urgency=medium

  * Re-added univention-server-member conflict (Bug #42489)

 -- Stefan Gohmann <gohmann@univention.de>  Tue, 27 Sep 2016 16:14:17 +0200

univention-ad-connector (11.0.5-2) unstable; urgency=medium

  * Remove the slave and member server conflict (Bug #42489)

 -- Stefan Gohmann <gohmann@univention.de>  Fri, 23 Sep 2016 20:25:34 +0200

univention-ad-connector (11.0.5-1) unstable; urgency=medium

  * Moving an object to a non-readable LDAP position resulted to a wrong
    move. This issue has been fixed (Bug #41938)

 -- Stefan Gohmann <gohmann@univention.de>  Tue, 13 Sep 2016 14:10:16 +0200

univention-ad-connector (11.0.4-1) unstable; urgency=medium

  * Make the global_ignore_subtree configuration option configurable
    via the UCR variable connector/ad/mapping/ignoresubtree/* (Bug #41680)

 -- Stefan Gohmann <gohmann@univention.de>  Tue, 13 Sep 2016 13:27:53 +0200

univention-ad-connector (11.0.3-1) unstable; urgency=medium

  * Added support for the following UCR variables:
     - connector/ad/mapping/user/syncmode
     - connector/ad/mapping/group/syncmode
     - connector/ad/mapping/container/syncmode
     - connector/ad/mapping/ou/syncmode
    (Bug #41685)

 -- Stefan Gohmann <gohmann@univention.de>  Tue, 13 Sep 2016 11:46:40 +0200

univention-ad-connector (11.0.2-1) unstable; urgency=low

  * Bug #38438: Make init-script LSB compliant

 -- Philipp Hahn <hahn@univention.de>  Fri, 09 Sep 2016 15:47:10 +0200

univention-ad-connector (11.0.1-5) unstable; urgency=medium

  * Remove the master / backup dependency (Bug #41682)

 -- Stefan Gohmann <gohmann@univention.de>  Mon, 12 Sep 2016 07:40:58 +0200

univention-ad-connector (11.0.1-4) unstable; urgency=low

  * Bug #42078: Corrected a typo.

 -- Richard Ulmer <ulmer@univention.de>  Wed, 31 Aug 2016 13:36:09 +0200

univention-ad-connector (11.0.1-3) unstable; urgency=medium

  * Bug #41744: Fix regression by reverting a premature optimization

 -- Arvid Requate <requate@univention.de>  Wed, 17 Aug 2016 12:28:51 +0200

univention-ad-connector (11.0.1-2) unstable; urgency=medium

  * Bug #41248: Use paged search also in group_members_sync_to_ucs
    (Bug #26208 fixed this for group_members_sync_from_ucs)

 -- Arvid Requate <requate@univention.de>  Tue, 16 Aug 2016 22:19:21 +0200

univention-ad-connector (11.0.1-1) unstable; urgency=medium

  * Bug #41744: Support range retrieval for member attribute

 -- Arvid Requate <requate@univention.de>  Tue, 16 Aug 2016 22:15:54 +0200

univention-ad-connector (11.0.0-1) unstable; urgency=medium

  * Bug #41963: UCS-4.2 version bump

 -- Philipp Hahn <hahn@univention.de>  Fri, 12 Aug 2016 13:58:43 +0200

univention-ad-connector (10.0.1-26) unstable; urgency=low

  * connector.samr.Close(user_handle) after password sync to ad (Bug #41247) 

 -- Felix Botner <botner@univention.de>  Mon, 06 Jun 2016 12:59:19 +0200

univention-ad-connector (10.0.1-25) unstable; urgency=medium

  * Handle sync_from_ucs modify with unset con proxyAddresses (Bug #41246)

 -- Arvid Requate <requate@univention.de>  Wed, 25 May 2016 20:10:10 +0200

univention-ad-connector (10.0.1-24) unstable; urgency=low

  * fix mode (Bug #32265) 

 -- Felix Botner <botner@univention.de>  Wed, 04 May 2016 15:43:43 +0200

univention-ad-connector (10.0.1-23) unstable; urgency=low

  * restart connector after rotating log files (Bug #32265) 

 -- Felix Botner <botner@univention.de>  Mon, 02 May 2016 12:52:07 +0200

univention-ad-connector (10.0.1-22) unstable; urgency=medium

  * In case the user was just created in AD, the connector can't read a
    password hash for the new user in AD. An irritating debug message
    has been removed for this case (Bug #40745)

 -- Stefan Gohmann <gohmann@univention.de>  Fri, 29 Apr 2016 06:14:48 +0200

univention-ad-connector (10.0.1-21) unstable; urgency=medium

  * Check if the cached group members really exist (Bug #41028)

 -- Stefan Gohmann <gohmann@univention.de>  Tue, 26 Apr 2016 15:22:19 +0200

univention-ad-connector (10.0.1-20) unstable; urgency=medium

  * Create only one drs and samr connection per connector instance
    instead of creating a connection for every password sync (Bug #40745)

 -- Stefan Gohmann <gohmann@univention.de>  Sun, 20 Mar 2016 11:07:50 +0100

univention-ad-connector (10.0.1-19) unstable; urgency=medium

  * Remove the password service: Part VI (Bug #40745)

 -- Stefan Gohmann <gohmann@univention.de>  Thu, 17 Mar 2016 08:24:48 +0100

univention-ad-connector (10.0.1-18) unstable; urgency=medium

  * Remove the password service: Part V (Bug #40745)

 -- Stefan Gohmann <gohmann@univention.de>  Thu, 17 Mar 2016 07:55:56 +0100

univention-ad-connector (10.0.1-17) unstable; urgency=medium

  * Remove the password service: Part IV (Bug #40745)

 -- Stefan Gohmann <gohmann@univention.de>  Wed, 16 Mar 2016 09:18:32 +0100

univention-ad-connector (10.0.1-16) unstable; urgency=medium

  * Remove the password service: Part III (Bug #40745)

 -- Stefan Gohmann <gohmann@univention.de>  Wed, 16 Mar 2016 09:12:43 +0100

univention-ad-connector (10.0.1-15) unstable; urgency=medium

  * Remove the password service: Part II (Bug #40745)

 -- Stefan Gohmann <gohmann@univention.de>  Wed, 16 Mar 2016 09:07:17 +0100

univention-ad-connector (10.0.1-14) unstable; urgency=medium

  * Remove the password service: Part I (Bug #40745)

 -- Stefan Gohmann <gohmann@univention.de>  Wed, 16 Mar 2016 08:52:36 +0100

univention-ad-connector (10.0.1-13) unstable; urgency=medium

  * Replace the password synchronization by using
    drsuapi.DsGetNCChangesRequest8 and samr.SetUserInfo. Felix and Arvid
    did a lot of research and provide patches it. This will replace our
    own password service (Bug #40745)

 -- Stefan Gohmann <gohmann@univention.de>  Wed, 16 Mar 2016 08:44:05 +0100

univention-ad-connector (10.0.1-12) unstable; urgency=medium

  * Bug #40357: Adjust mapping to renamed compare method

 -- Arvid Requate <requate@univention.de>  Thu, 03 Mar 2016 14:19:10 +0100

univention-ad-connector (10.0.1-11) unstable; urgency=medium

  * Bug #40357: Fix general value comparison in sync_to_ucs

 -- Arvid Requate <requate@univention.de>  Wed, 02 Mar 2016 17:30:11 +0100

univention-ad-connector (10.0.1-10) unstable; urgency=medium

  * Bug #40357: Preserve non-smtp values in AD proxyAdresses

 -- Arvid Requate <requate@univention.de>  Thu, 25 Feb 2016 21:31:36 +0100

univention-ad-connector (10.0.1-9) unstable; urgency=medium

  * Bug #40357: Fix passing of single mapped value in sync_to_ucs

 -- Arvid Requate <requate@univention.de>  Thu, 25 Feb 2016 21:29:16 +0100

univention-ad-connector (10.0.1-8) unstable; urgency=medium

  * Bug #40357: Make naming less confusing:
    ucs_value_map_function should map a ucs value to con (ucs2con)

 -- Arvid Requate <requate@univention.de>  Thu, 25 Feb 2016 20:50:08 +0100

univention-ad-connector (10.0.1-7) unstable; urgency=medium

  * Bug #40357: Reduce debug logging from proxyAddresses class

 -- Arvid Requate <requate@univention.de>  Thu, 25 Feb 2016 16:19:11 +0100

univention-ad-connector (10.0.1-6) unstable; urgency=medium

  * Bug #40357: Extend mapping to map proxyAddresses
  * Add support for ucs_value_map_function and con_value_map_function
  * New proxyAddresses class with compare, ucs2con and con2ucs methods

 -- Arvid Requate <requate@univention.de>  Thu, 25 Feb 2016 16:08:04 +0100

univention-ad-connector (10.0.1-5) unstable; urgency=medium

  * Bug #40357: sync_from_ucs refactoring to reduce nesting depth
    in preparation for next commit

 -- Arvid Requate <requate@univention.de>  Thu, 25 Feb 2016 15:50:18 +0100

univention-ad-connector (10.0.1-4) unstable; urgency=medium

  * Bug #40357: fix duplicate ldap modify in sync_from_ucs

 -- Arvid Requate <requate@univention.de>  Thu, 25 Feb 2016 15:47:52 +0100

univention-ad-connector (10.0.1-3) unstable; urgency=medium

  * Bug #40357: Add connector/ad/mapping/user/alternativemail and
    connector/ad/mapping/group/alternativemail

 -- Arvid Requate <requate@univention.de>  Tue, 16 Feb 2016 16:35:53 +0100

univention-ad-connector (10.0.1-2) unstable; urgency=low

  * added add_host_record_in_ad to ad member init (Bug #39574)

 -- Felix Botner <botner@univention.de>  Wed, 21 Oct 2015 12:24:18 +0200

univention-ad-connector (10.0.1-1) unstable; urgency=medium

  * Bug #38820: change /umcp/ to /univention-management-console/

 -- Florian Best <best@univention.de>  Mon, 28 Sep 2015 18:51:25 +0200

univention-ad-connector (10.0.0-1) unstable; urgency=medium

  * Bug #39322: support psutil 0.9 and >= 2.0

 -- Florian Best <best@univention.de>  Wed, 09 Sep 2015 15:53:18 +0200

univention-ad-connector (9.0.11-12) unstable; urgency=low

  * Bug #38147: fix documentation link

 -- Daniel Troeder <troeder@univention.de>  Thu, 30 Jul 2015 12:58:17 +0200

univention-ad-connector (9.0.11-11) unstable; urgency=medium

  * Bug #38147: fix documentation links

 -- Daniel Troeder <troeder@univention.de>  Fri, 15 May 2015 11:37:34 +0200

univention-ad-connector (9.0.11-10) unstable; urgency=medium

  * Before synchronizing an object from AD to UCS, the ignore status of
    the UCS object is checked. This prevents the move of an UCS DC on
    UCS side when it was moved in AD (Bug #37351)

 -- Stefan Gohmann <gohmann@univention.de>  Tue, 17 Mar 2015 17:05:09 +0100

univention-ad-connector (9.0.11-9) unstable; urgency=medium

  * Bug #35870: Adjust SDB link URL

 -- Arvid Requate <requate@univention.de>  Mon, 26 Jan 2015 13:46:47 +0100

univention-ad-connector (9.0.11-8) unstable; urgency=medium

  * Bug #35870: Fix translation file

 -- Arvid Requate <requate@univention.de>  Thu, 22 Jan 2015 15:35:26 +0100

univention-ad-connector (9.0.11-7) unstable; urgency=medium

  * Bug #35870: UMC notification if _domaincontroler_master SRV RR is missing

 -- Arvid Requate <requate@univention.de>  Thu, 22 Jan 2015 14:42:00 +0100

univention-ad-connector (9.0.11-6) unstable; urgency=medium

  * Bug #35562: Improved wording for error message

 -- Arvid Requate <requate@univention.de>  Wed, 21 Jan 2015 11:33:37 +0100

univention-ad-connector (9.0.11-5) unstable; urgency=medium

  * Bug #37450: Fix variable names

 -- Arvid Requate <requate@univention.de>  Tue, 06 Jan 2015 17:02:55 +0100

univention-ad-connector (9.0.11-4) unstable; urgency=medium

  * Bug #37450: Make object mapping to return properly cased LDAP base in DNs  
  * Lookup AD LDAP base from AD Root DSE to get properly cased AD LDAP base

 -- Arvid Requate <requate@univention.de>  Tue, 06 Jan 2015 14:38:30 +0100

univention-ad-connector (9.0.11-3) unstable; urgency=medium

  * Bug #37450: Map DNs to UCR LDAP base case before calling position.setDn

 -- Arvid Requate <requate@univention.de>  Mon, 05 Jan 2015 20:54:54 +0100

univention-ad-connector (9.0.11-2) unstable; urgency=medium

  * Check that joining account is member of "Domain Admins" in AD
    before starting admember setup (Bug #35562)
  * Allow UMC Administrator to be renamed before admember setup (Bug #36778)

 -- Arvid Requate <requate@univention.de>  Wed, 03 Dec 2014 19:31:05 +0100

univention-ad-connector (9.0.11-1) unstable; urgency=medium

  * admember: check that joining account has RID 500 in AD (Bug #35562)
  * Adjust return code of well-known-sid-object-rename in case nothing has
    to be done (don't report this as failure).

 -- Arvid Requate <requate@univention.de>  Tue, 02 Dec 2014 17:02:22 +0100

univention-ad-connector (9.0.10-1) unstable; urgency=medium

  * Bug #36653: Adjust univention-adsearch to python-ldap 2.4
  * Bug #36654: Use sslv3 instead of sslv2

 -- Arvid Requate <requate@univention.de>  Thu, 13 Nov 2014 16:48:37 +0100

univention-ad-connector (9.0.9-1) unstable; urgency=medium

  * Bug #35837: adjust icon files

 -- Alexander Kläser <klaeser@univention.de>  Fri, 31 Oct 2014 21:13:42 +0100

univention-ad-connector (9.0.8-1) unstable; urgency=low

  * Bug #36321: moved label next to radio buttons

 -- Alexander Kramer <kramer@univention.de>  Tue, 28 Oct 2014 12:30:46 +0100

univention-ad-connector (9.0.7-1) unstable; urgency=medium

  * Bug #35654: fix wizard images

 -- Florian Best <best@univention.de>  Tue, 21 Oct 2014 18:25:07 +0200

univention-ad-connector (9.0.6-1) unstable; urgency=medium

  * Catch ADNotAvailable in connection testing (Bug #35701)

 -- Stefan Gohmann <gohmann@univention.de>  Wed, 15 Oct 2014 07:30:16 +0200

univention-ad-connector (9.0.5-1) unstable; urgency=medium

  * Added a new UCR variable connector/ad/mapping/user/password/disabled
    which allows the deactivation of the password synchronization
    (Bug #35895)

 -- Stefan Gohmann <gohmann@univention.de>  Wed, 15 Oct 2014 06:45:20 +0200

univention-ad-connector (9.0.4-1) unstable; urgency=low

  * Bug #35654: change handling of displaying helpText

 -- Florian Best <best@univention.de>  Wed, 08 Oct 2014 11:31:17 +0200

univention-ad-connector (9.0.3-1) unstable; urgency=low

  * Bug #35654: move module into domain category

 -- Florian Best <best@univention.de>  Wed, 01 Oct 2014 13:52:13 +0200

univention-ad-connector (9.0.2-1) unstable; urgency=medium

  * Feedback from QA (Bug #35602)

 -- Arvid Requate <requate@univention.de>  Wed, 03 Sep 2014 17:09:16 +0200

univention-ad-connector (9.0.1-1) unstable; urgency=medium

  * Fixed guess_ad_domain_language function() and call it after the ssl
    decision has been made (Bug #35572)

 -- Stefan Gohmann <gohmann@univention.de>  Tue, 02 Sep 2014 10:32:36 +0200

univention-ad-connector (9.0.0-3) unstable; urgency=medium

  * Adjust to python-ldap 2.4 (Bug #35320)

 -- Arvid Requate <requate@univention.de>  Mon, 01 Sep 2014 19:59:33 +0200

univention-ad-connector (9.0.0-2) unstable; urgency=medium

  * Another python2.7 fix (Bug #35320)

 -- Arvid Requate <requate@univention.de>  Mon, 25 Aug 2014 16:44:17 +0200

univention-ad-connector (9.0.0-1) unstable; urgency=medium

  * version bump for UCS 4.0 (Bug #35319)
  * Adjust for python2.7
  * raise debian/compat to 9
  * Update copyright year

 -- Arvid Requate <requate@univention.de>  Mon, 18 Aug 2014 18:22:09 +0200

univention-ad-connector (8.0.17-70) unstable; urgency=medium

  * Adjusted fuzzy messages (Bug #35602)

 -- Arvid Requate <requate@univention.de>  Thu, 14 Aug 2014 18:04:33 +0200

univention-ad-connector (8.0.17-69) unstable; urgency=medium

  * Adjusted a couple of wizard messages (Bug #35602)

 -- Arvid Requate <requate@univention.de>  Thu, 14 Aug 2014 17:51:24 +0200

univention-ad-connector (8.0.17-68) unstable; urgency=medium

  * Fix python syntax typo (Bug #35566)

 -- Arvid Requate <requate@univention.de>  Wed, 06 Aug 2014 11:35:06 +0200

univention-ad-connector (8.0.17-67) unstable; urgency=medium

  * Bugfixes for make_deleted_objects_readable_for_this_machine (Bug #35566)

 -- Arvid Requate <requate@univention.de>  Tue, 05 Aug 2014 19:04:46 +0200

univention-ad-connector (8.0.17-66) unstable; urgency=medium

  * DSACL needs to be adjusted in a separate step after initialization
    (Bug #35566)

 -- Arvid Requate <requate@univention.de>  Tue, 05 Aug 2014 18:28:36 +0200

univention-ad-connector (8.0.17-65) unstable; urgency=medium

  * Add dependency on current version of python-univention-lib (Bug #35566)

 -- Arvid Requate <requate@univention.de>  Tue, 05 Aug 2014 17:43:08 +0200

univention-ad-connector (8.0.17-64) unstable; urgency=medium

  * Add make_deleted_objects_readable_for_this_machine (Bug #35566)

 -- Arvid Requate <requate@univention.de>  Tue, 05 Aug 2014 17:40:22 +0200

univention-ad-connector (8.0.17-63) unstable; urgency=medium

  * Bug #35090: text adaptations

 -- Alexander Kläser <klaeser@univention.de>  Fri, 01 Aug 2014 13:54:52 +0200

univention-ad-connector (8.0.17-62) unstable; urgency=medium

  Bug #35090:
  * added piwik topic publishing
  * adjusted texts and added translations
  * pre-select AD member mode on start page
  * hide start/stop buttons for password service + fixed backend function
  * added missing images
  * enable 'cancel' button
  * fixed some internal page navigation logic
  * added hint to allow port for password sync on windows
  * added target="_blank" for UMCP based download links on IE
  * automatically advance in (connector config) wizard after uploading AD
    root certificate

 -- Alexander Kläser <klaeser@univention.de>  Thu, 31 Jul 2014 18:57:58 +0200

univention-ad-connector (8.0.17-61) unstable; urgency=low

  * don't test_connection in upload_certificate if
    connector settings are not valid Bug #35090 

 -- Felix Botner <botner@univention.de>  Thu, 31 Jul 2014 15:40:11 +0200

univention-ad-connector (8.0.17-60) unstable; urgency=low

  * use ip for server_supports_ssl Bug #35090 

 -- Felix Botner <botner@univention.de>  Thu, 31 Jul 2014 15:12:52 +0200

univention-ad-connector (8.0.17-59) unstable; urgency=medium

  Bug #35090:
  * Automatically add a host static entry in the connector configuration
  * Added translations [WIP]
  * Fixed jslint errors, removed unneeded parts

 -- Alexander Kläser <klaeser@univention.de>  Thu, 31 Jul 2014 14:13:22 +0200

univention-ad-connector (8.0.17-58) unstable; urgency=medium

  * Script well-known-sid-object-rename (Bug #35507):
    * Improved logging (also to stdout)
    * Improved docstrings
    * Avoid shady ucr hack

 -- Arvid Requate <requate@univention.de>  Wed, 30 Jul 2014 15:41:31 +0200

univention-ad-connector (8.0.17-57) unstable; urgency=low

  * Bug #35090: Improve certificate/SSL handling

 -- Dirk Wiesenthal <wiesenthal@univention.de>  Wed, 30 Jul 2014 15:28:49 +0200

univention-ad-connector (8.0.17-56) unstable; urgency=low

  * disable_ssl() in admember_join (Bug #35090)

 -- Felix Botner <botner@univention.de>  Wed, 30 Jul 2014 13:20:42 +0200

univention-ad-connector (8.0.17-55) unstable; urgency=low

  * Set univentionObjectFlag to synced for cn and ou (Bug #35091)

 -- Stefan Gohmann <gohmann@univention.de>  Wed, 30 Jul 2014 12:43:02 +0200

univention-ad-connector (8.0.17-54) unstable; urgency=medium

  * Script well-known-sid-object-rename (Bug #35507):
    * disable connector/ad/ldap/ssl as well for the scope of the script
    * correctly handle CONFIGBASENAME in ucr tweak for kerberos and ssl

 -- Arvid Requate <requate@univention.de>  Wed, 30 Jul 2014 10:28:35 +0200

univention-ad-connector (8.0.17-53) unstable; urgency=medium

  Bug #35090
  * finished integration of wizard path for connector
  * removed function lookup_ad_domain_info()
  * moved download links into separate widget DownloadInfo

 -- Alexander Kläser <klaeser@univention.de>  Tue, 29 Jul 2014 21:01:22 +0200

univention-ad-connector (8.0.17-52) unstable; urgency=medium

  Bug #35090 [WIP]:
  * fixed problem with reverting in if case after exception handling
  * rename syncmode to mode in wizard (to avoid naming collision)
  * guess AD domain language ('de' or 'en')
  * further integration of connector wizard

 -- Alexander Kläser <klaeser@univention.de>  Tue, 29 Jul 2014 19:37:40 +0200

univention-ad-connector (8.0.17-51) unstable; urgency=medium

  * Some fixes (Bug #35507)

 -- Arvid Requate <requate@univention.de>  Tue, 29 Jul 2014 19:26:45 +0200

univention-ad-connector (8.0.17-50) unstable; urgency=medium

  * Updated translations (Bug #35507)

 -- Arvid Requate <requate@univention.de>  Tue, 29 Jul 2014 18:41:56 +0200

univention-ad-connector (8.0.17-49) unstable; urgency=medium

  * admember.prepare_connector_settings has to be done before
    running admember.rename_well_known_sid_objects (Bug #35507)
  * Run admember.revert_connector_settings in case of error

 -- Arvid Requate <requate@univention.de>  Tue, 29 Jul 2014 18:22:31 +0200

univention-ad-connector (8.0.17-48) unstable; urgency=medium

  * Script well-known-sid-object-rename (Bug #35507)
    * Add options --binddn and --bindpw to override connector/ad/ldap/bind*
    * Mask connector/ad/ldap/kerberos in script if true to avoid cached creds

 -- Arvid Requate <requate@univention.de>  Tue, 29 Jul 2014 18:17:06 +0200

univention-ad-connector (8.0.17-47) unstable; urgency=medium

  Bug #35090 [WIP]:
  * integration of connector wizard path
  * clean up
  * adaptation of backend method for join into AD

 -- Alexander Kläser <klaeser@univention.de>  Tue, 29 Jul 2014 17:57:26 +0200

univention-ad-connector (8.0.17-46) unstable; urgency=low

  * Bug #35090 [WIP]: Remove debug code

 -- Dirk Wiesenthal <wiesenthal@univention.de>  Tue, 29 Jul 2014 17:20:14 +0200

univention-ad-connector (8.0.17-45) unstable; urgency=low

  * Bug #35090 [WIP]: Send status of running ad connector service

 -- Dirk Wiesenthal <wiesenthal@univention.de>  Tue, 29 Jul 2014 14:22:46 +0200

univention-ad-connector (8.0.17-44) unstable; urgency=medium

  * Script well-known-sid-object-rename: Strip down initialization
    of the univention.connector.ad.ad class (Bug #35507)

 -- Arvid Requate <requate@univention.de>  Tue, 29 Jul 2014 13:02:45 +0200

univention-ad-connector (8.0.17-43) unstable; urgency=medium

  * Script well-known-sid-object-rename
    Unset connector/ad/mapping/group/language (Bug #35507)

 -- Arvid Requate <requate@univention.de>  Tue, 29 Jul 2014 12:21:36 +0200

univention-ad-connector (8.0.17-42) unstable; urgency=medium

  * New script well-known-sid-object-rename (Bug #35507)

 -- Arvid Requate <requate@univention.de>  Tue, 29 Jul 2014 12:10:21 +0200

univention-ad-connector (8.0.17-41) unstable; urgency=low

  * Bug #35090 [WIP]: Added German translations for ConfigPage

 -- Dirk Wiesenthal <wiesenthal@univention.de>  Tue, 29 Jul 2014 09:39:11 +0200

univention-ad-connector (8.0.17-40) unstable; urgency=low

  * Allow kerberos bind info for password sync (Bug #35091)

 -- Stefan Gohmann <gohmann@univention.de>  Tue, 29 Jul 2014 09:31:02 +0200

univention-ad-connector (8.0.17-39) unstable; urgency=low

  * Remove univention-ad-member from rules (Bug #34091)

 -- Stefan Gohmann <gohmann@univention.de>  Tue, 29 Jul 2014 08:23:44 +0200

univention-ad-connector (8.0.17-38) unstable; urgency=low

  * Remove univention-ad-member from install file (Bug #34091)

 -- Stefan Gohmann <gohmann@univention.de>  Tue, 29 Jul 2014 08:18:29 +0200

univention-ad-connector (8.0.17-37) unstable; urgency=low

  * Remove univention-ad-member (Bug #34091)

 -- Stefan Gohmann <gohmann@univention.de>  Tue, 29 Jul 2014 08:10:12 +0200

univention-ad-connector (8.0.17-36) unstable; urgency=low

  * Bug #35090 [WIP]: Adaption of ConfigPage to Member/Connector mode

 -- Dirk Wiesenthal <wiesenthal@univention.de>  Mon, 28 Jul 2014 15:53:51 +0200

univention-ad-connector (8.0.17-35) unstable; urgency=medium

  * Bug #35090 [WIP]: fixed ucslint error 

 -- Alexander Kläser <klaeser@univention.de>  Mon, 28 Jul 2014 14:10:59 +0200

univention-ad-connector (8.0.17-34) unstable; urgency=medium

  Bug #35090 [WIP]
  * added UMC restart at the end of the AD member mode configuration
  * refactorization for integration of AD connector configuration via wizard
  * updated commands for join process
  * removed confirmation page for AD member mode
  * minor fixes and cleanups

 -- Alexander Kläser <klaeser@univention.de>  Mon, 28 Jul 2014 12:55:13 +0200

univention-ad-connector (8.0.17-33) unstable; urgency=low

  * univention-ad-member: use univention.debug (Bug #34091)

 -- Stefan Gohmann <gohmann@univention.de>  Fri, 25 Jul 2014 20:54:01 +0200

univention-ad-connector (8.0.17-32) unstable; urgency=medium

  * Bug #35090 [WIP]: fixed fuzzy translations

 -- Alexander Kläser <klaeser@univention.de>  Fri, 25 Jul 2014 18:41:40 +0200

univention-ad-connector (8.0.17-31) unstable; urgency=medium

  * Bug #35090 [WIP]: improved error/progress handling for AD member mode

 -- Alexander Kläser <klaeser@univention.de>  Fri, 25 Jul 2014 18:33:41 +0200

univention-ad-connector (8.0.17-30) unstable; urgency=low

  * Bug #35090 [WIP]: added some functionality for ad-connector path in wizard

 -- Dirk Wiesenthal <wiesenthal@univention.de>  Fri, 25 Jul 2014 16:45:32 +0200

univention-ad-connector (8.0.17-29) unstable; urgency=low

  * Bug #35090 [WIP]: improved error handling for wizard in AD member mode

 -- Alexander Kläser <klaeser@univention.de>  Fri, 25 Jul 2014 16:23:38 +0200

univention-ad-connector (8.0.17-28) unstable; urgency=low

  * Give more feedback if the kerberos authentication fails (Bug #35349)

 -- Stefan Gohmann <gohmann@univention.de>  Fri, 25 Jul 2014 10:11:08 +0200

univention-ad-connector (8.0.17-27) unstable; urgency=low

  * Set univentionObjectFlag to synced for groups and computers
    (Bug #35091)

 -- Stefan Gohmann <gohmann@univention.de>  Fri, 25 Jul 2014 08:55:41 +0200

univention-ad-connector (8.0.17-26) unstable; urgency=low

  * Added kerberos support for the AD connector (Bug #35349)

 -- Stefan Gohmann <gohmann@univention.de>  Fri, 25 Jul 2014 08:28:40 +0200

univention-ad-connector (8.0.17-25) unstable; urgency=medium

  * Bug #35090 [WIP]: fixed fuzzy translations

 -- Alexander Kläser <klaeser@univention.de>  Thu, 24 Jul 2014 20:55:56 +0200

univention-ad-connector (8.0.17-24) unstable; urgency=medium

  * Bug #35090 [WIP]: prototype with integrated AD join

 -- Alexander Kläser <klaeser@univention.de>  Thu, 24 Jul 2014 20:49:30 +0200

univention-ad-connector (8.0.17-23) unstable; urgency=medium

  * Bug #35090 [WIP]: enabled build of UMC module, fixed fuzzy entries

 -- Alexander Kläser <klaeser@univention.de>  Thu, 24 Jul 2014 18:54:27 +0200

univention-ad-connector (8.0.17-22) unstable; urgency=medium

  * Bug #35090 [WIP]: removed temporary package adconnector2, install graphics

 -- Alexander Kläser <klaeser@univention.de>  Thu, 24 Jul 2014 18:48:27 +0200

univention-ad-connector (8.0.17-21) unstable; urgency=medium

  * Bug #35090 [WIP]: integrated checks for initial connection and SSL

 -- Alexander Kläser <klaeser@univention.de>  Thu, 24 Jul 2014 18:14:15 +0200

univention-ad-connector (8.0.17-20) unstable; urgency=medium

  * Bug #35090 [WIP]: fixed JavaScript syntax error, use admember lib

 -- Alexander Kläser <klaeser@univention.de>  Thu, 24 Jul 2014 11:14:47 +0200

univention-ad-connector (8.0.17-19) unstable; urgency=medium

  * Bug #35090 [WIP]: integrated wizard prototype

 -- Alexander Kläser <klaeser@univention.de>  Thu, 24 Jul 2014 09:11:33 +0200

univention-ad-connector (8.0.17-18) unstable; urgency=low

  * Don't sync 'NO PASSWORD' hashes back to AD (Bug #35091)

 -- Stefan Gohmann <gohmann@univention.de>  Thu, 24 Jul 2014 07:31:06 +0200

univention-ad-connector (8.0.17-17) unstable; urgency=low

  * remove admember from install file (Bug #35091)

 -- Stefan Gohmann <gohmann@univention.de>  Wed, 23 Jul 2014 10:12:12 +0200

univention-ad-connector (8.0.17-16) unstable; urgency=low

  * Move admember lib to univention-lib (Bug #35091)

 -- Stefan Gohmann <gohmann@univention.de>  Wed, 23 Jul 2014 08:19:02 +0200

univention-ad-connector (8.0.17-15) unstable; urgency=low

  * Fixed python traceback in AD member mode (Bug #35091)
  * Install univention-samba-ad-member instead of univention-samba

 -- Stefan Gohmann <gohmann@univention.de>  Fri, 18 Jul 2014 07:36:28 +0200

univention-ad-connector (8.0.17-14) unstable; urgency=low

  * Check SSL/TLS settings (Bug #35091)

 -- Stefan Gohmann <gohmann@univention.de>  Mon, 14 Jul 2014 09:18:23 +0200

univention-ad-connector (8.0.17-13) unstable; urgency=low

  * More AD member updates (Bug #35091):
      Install univention-samba
      Stop heimdal and samba4

 -- Stefan Gohmann <gohmann@univention.de>  Mon, 14 Jul 2014 08:16:15 +0200

univention-ad-connector (8.0.17-12) unstable; urgency=low

  * Make a secure LDAP connection possible without having the root
    certificate from AD (Bug #35253)

 -- Stefan Gohmann <gohmann@univention.de>  Fri, 04 Jul 2014 06:59:33 +0200

univention-ad-connector (8.0.17-11) unstable; urgency=low

  * Added missing graphics (Bug #35090)

 -- Stefan Gohmann <gohmann@univention.de>  Thu, 03 Jul 2014 12:14:02 +0200

univention-ad-connector (8.0.17-10) unstable; urgency=low

  * The group_members_cache_con is not be filled in write mode. So we
    have to ignore the previous AD memberships (Bug #35234)

 -- Stefan Gohmann <gohmann@univention.de>  Thu, 03 Jul 2014 10:03:25 +0200

univention-ad-connector (8.0.17-9) unstable; urgency=low

  * Fixed python tracebacks from last merge (Bug #35090)

 -- Stefan Gohmann <gohmann@univention.de>  Thu, 03 Jul 2014 09:03:00 +0200

univention-ad-connector (8.0.17-8) unstable; urgency=low

  * Added missing graphics (Bug #35090)

 -- Stefan Gohmann <gohmann@univention.de>  Wed, 02 Jul 2014 07:57:20 +0200

univention-ad-connector (8.0.17-7) unstable; urgency=low

  * Don't synchronize windows computers while updating (Bug #35091)
  * Use KINIT in AD member mode only (Bug #35091)
  * Set synced flag in AD member mode only (Bug #35091)
  * Bump version

 -- Stefan Gohmann <gohmann@univention.de>  Wed, 02 Jul 2014 07:48:54 +0200

univention-ad-connector (8.0.17-5) unstable; urgency=low

  * Merge from ucs-in-ad-domain preview (Bug #35091)

    [ Stefan Gohmann ]
     * Install missing graphics (Bug #34091)
     * Use username if lastname is empty (Bug #34091)
     * Remove v2 from module name
     * Depend on new or old UMC module
     * Added univention-ad-member to configure the UCS in AD mode
       (Bug #34091)
     * Use KINIT instead of K5KEY (Bug #34091)
     * Use ad/member instead of samba/role (Bug #34091)
     * Allow synchronisation of Windows clients (Bug #34091)
     * Always set userPassword to {K5KEY} (Bug #34091)
     * Set univentionObjectFlag to synced (Bug #34091)

    [ Alexander Kläser ]
     * Bug #34091: update .svg icon files
     * Bug #34091: add translations
     * Bug #34091: added dummy wizard for new AD connector

    [ Arvid Requate ]
     * admember.lookup_adds_dc() requires python-ldb (Bug #34091)
     * Improve error handling for the time synchronization (Bug #34091)
     * Separate --lookup option for univention-ad-member
     * admember.lookup_adds_dc() requires samba-common-bin (Bug #34091)
     * admember.lookup_adds_dc() requires python-samba (Bug #34091)
     * Return DC IP in admember.lookup_adds_dc() (Bug #34091)
     * Use admember.lookup_adds_dc() in univention-ad-member
     * Refuse to revert system time by more than three minutes
     * Initial version of new module admember,
       providing function configure_ad_member (Bug #34091)

    [ Dirk Wiesenthal ]
     * Bug #34091: Change display property of users to displayName

 -- Stefan Gohmann <gohmann@univention.de>  Wed, 02 Jul 2014 07:08:20 +0200

univention-ad-connector (8.0.17-4) unstable; urgency=medium

  * Bug #33657: Move the message to the wizzard window.

 -- Arvid Requate <requate@univention.de>  Tue, 04 Feb 2014 17:14:37 +0100

univention-ad-connector (8.0.17-3) unstable; urgency=medium

  * Bug #33657: wording improved.

 -- Arvid Requate <requate@univention.de>  Tue, 04 Feb 2014 14:29:29 +0100

univention-ad-connector (8.0.17-2) unstable; urgency=medium

  * Bug #33657: Point out the difference to Univention Ad Takeover
    in the UMC wizzard header.

 -- Arvid Requate <requate@univention.de>  Tue, 04 Feb 2014 13:41:39 +0100

univention-ad-connector (8.0.17-1) unstable; urgency=low

  * Bug #32698: remove target="_blank"

 -- Florian Best <best@univention.de>  Fri, 01 Nov 2013 13:42:05 +0100

univention-ad-connector (8.0.16-2) unstable; urgency=low

  * Bug #32698: remove private keys on update

 -- Florian Best <best@univention.de>  Wed, 30 Oct 2013 15:04:51 +0100

univention-ad-connector (8.0.16-1) unstable; urgency=low

  * Bug #32698: fix permissions of /univention-ad-connector/*

 -- Florian Best <best@univention.de>  Tue, 29 Oct 2013 15:04:50 +0100

univention-ad-connector (8.0.15-2) unstable; urgency=low

  * fixed common spelling mistakes (Bug #32662)

 -- Lukas Walter <walter@univention.de>  Tue, 29 Oct 2013 13:02:35 +0100

univention-ad-connector (8.0.15-1) unstable; urgency=low

  * revised UMC module description (Bug #32022)

 -- Lukas Walter <walter@univention.de>  Mon, 28 Oct 2013 16:00:59 +0100

univention-ad-connector (8.0.14-1) unstable; urgency=low

  * Bug #32698: serve private keys via UMCP

 -- Florian Best <best@univention.de>  Mon, 28 Oct 2013 13:15:24 +0100

univention-ad-connector (8.0.13-1) unstable; urgency=low

  * Bug #31990: fix quoting error in the UCR module

 -- Florian Best <best@univention.de>  Mon, 28 Oct 2013 09:06:38 +0100

univention-ad-connector (8.0.12-1) unstable; urgency=low

  * Bug #32698: fix indentation error

 -- Florian Best <best@univention.de>  Fri, 25 Oct 2013 15:18:53 +0200

univention-ad-connector (8.0.11-1) unstable; urgency=low

  * Bug #32698: fix buttons when unconfigured
  * Bug #32698: fix translation file from backend

 -- Florian Best <best@univention.de>  Fri, 25 Oct 2013 14:49:52 +0200

univention-ad-connector (8.0.10-1) unstable; urgency=low

  * Bug #30004: fixed scope handling for notifications

 -- Alexander Kläser <klaeser@univention.de>  Wed, 23 Oct 2013 17:27:37 +0200

univention-ad-connector (8.0.9-1) unstable; urgency=low

  * Bug #30004: adjusted handling of notifications

 -- Alexander Kläser <klaeser@univention.de>  Wed, 23 Oct 2013 15:44:51 +0200

univention-ad-connector (8.0.8-1) unstable; urgency=low

  * Bug #32698: fix download link to private.key and cert.pem

 -- Florian Best <best@univention.de>  Thu, 17 Oct 2013 13:17:55 +0200

univention-ad-connector (8.0.7-1) unstable; urgency=low

  * Synchronize the groupType (Bug #32768)

 -- Stefan Gohmann <gohmann@univention.de>  Thu, 17 Oct 2013 00:04:48 +0200

univention-ad-connector (8.0.6-2) unstable; urgency=low

  * Bug #32698: add XS-Python-Version to control file

 -- Florian Best <best@univention.de>  Wed, 09 Oct 2013 16:42:24 +0200

univention-ad-connector (8.0.6-1) unstable; urgency=low

  * Bug #32698: fix translations

 -- Florian Best <best@univention.de>  Tue, 08 Oct 2013 16:26:58 +0200

univention-ad-connector (8.0.5-1) unstable; urgency=low

  * Bug #32698: fix translations
  * Bug #31990: fix shell injections

 -- Florian Best <best@univention.de>  Tue, 08 Oct 2013 15:07:23 +0200

univention-ad-connector (8.0.4-1) unstable; urgency=low

  * Bug #32698: integrate download site into UMC module

 -- Florian Best <best@univention.de>  Mon, 07 Oct 2013 18:32:46 +0200

univention-ad-connector (8.0.3-3) unstable; urgency=low

  * Update/review UCR variable descriptions (Bug #30948)

 -- Moritz Mühlenhoff <muehlenhoff@univention.de>  Tue, 24 Sep 2013 11:47:59 +0200

univention-ad-connector (8.0.3-2) unstable; urgency=low

  * Update/review UCR variable descriptions (Bug #30948)

 -- Moritz Mühlenhoff <muehlenhoff@univention.de>  Tue, 24 Sep 2013 11:36:46 +0200

univention-ad-connector (8.0.3-1) unstable; urgency=low

  * Remove old cache files in unjoin script (Bug #32455)
  * First restart the listener and than remove the listener handler status
    file because the file is written when the listener is stopped
    (Bug #32455)

 -- Stefan Gohmann <gohmann@univention.de>  Thu, 19 Sep 2013 07:58:41 +0200

univention-ad-connector (8.0.2-1) unstable; urgency=low

  * Bug #32048: Add keywords to UMC module definition

 -- Florian Best <best@univention.de>  Mon, 09 Sep 2013 13:23:40 +0200

univention-ad-connector (8.0.1-6) unstable; urgency=low

  * Fixed backup of db file in postrm (Bug #32455)

 -- Stefan Gohmann <gohmann@univention.de>  Thu, 05 Sep 2013 08:54:14 +0200

univention-ad-connector (8.0.1-5) unstable; urgency=low

  * Remove old listener handler and backup the old sqlite db while
    uninstalling the package (Bug #32455)

 -- Stefan Gohmann <gohmann@univention.de>  Thu, 05 Sep 2013 07:57:30 +0200

univention-ad-connector (8.0.1-4) unstable; urgency=low

  * Restart listener in postrm (Bug #32455)

 -- Stefan Gohmann <gohmann@univention.de>  Thu, 05 Sep 2013 06:57:08 +0200

univention-ad-connector (8.0.1-3) unstable; urgency=low

  * Make join and unjoin scripts executable (Bug #32455)

 -- Stefan Gohmann <gohmann@univention.de>  Wed, 04 Sep 2013 16:36:53 +0200

univention-ad-connector (8.0.1-2) unstable; urgency=low

  * Added copyright header to join and unjoin script (Bug #32455)

 -- Stefan Gohmann <gohmann@univention.de>  Wed, 04 Sep 2013 16:28:15 +0200

univention-ad-connector (8.0.1-1) unstable; urgency=low

  * Added join and unjoin scripts for the AD Connector (Bug #32455)

 -- Stefan Gohmann <gohmann@univention.de>  Wed, 04 Sep 2013 16:17:46 +0200

univention-ad-connector (8.0.0-3) unstable; urgency=low

  * Added additional hints in the ad-connector setup wizard (Bug #24903) 
  * Corrected generation of error message to avoid a traceback (a wrong
    variable name was used) 

 -- Erik Damrose <damrose@univention.de>  Tue, 27 Aug 2013 16:13:34 +0200

univention-ad-connector (8.0.0-2) unstable; urgency=low

  * Update/review UCR variable descriptions (Bug #30948)

 -- Moritz Mühlenhoff <muehlenhoff@univention.de>  Fri, 16 Aug 2013 16:24:27 +0200

univention-ad-connector (8.0.0-1) unstable; urgency=low

  * Bump version for UCS 3.2
  * Update/review UCR variable descriptions (Bug #30948)
  * Add missing depends on univention-base-files, spotted by ucslint
  * Fix the UCR service registration for univention-ad-connector-exchange

 -- Moritz Mühlenhoff <muehlenhoff@univention.de>  Mon, 22 Jul 2013 12:56:06 +0200

univention-ad-connector (7.0.20-1) unstable; urgency=low

  * update copyright; Bug #24727

 -- Florian Best <best@univention.de>  Tue, 09 Jul 2013 13:09:27 +0200

univention-ad-connector (7.0.19-1) unstable; urgency=low

  * Bug #24727: adapt wording

 -- Florian Best <best@univention.de>  Tue, 09 Jul 2013 13:04:04 +0200

univention-ad-connector (7.0.18-1) unstable; urgency=low

  * Consider password/samba/lmhash for LM hash message and not for NT
    hash message (Bug #29294)

 -- Stefan Gohmann <gohmann@univention.de>  Fri, 15 Mar 2013 22:21:56 +0100

univention-ad-connector (7.0.17-1) unstable; urgency=low

  * only log LM hash warning if UCR variable password/samba/lmhash is set to
    true (Bug #29294)

 -- Lukas Walter <walter@univention.de>  Fri, 08 Mar 2013 11:51:30 +0100

univention-ad-connector (7.0.16-1) unstable; urgency=low

  * Remember if the user was just created in UCS and don't write the
    password back from AD/S4, because the password could be changed on
    UCS in this gap (Bug #30652)

 -- Stefan Gohmann <gohmann@univention.de>  Wed, 06 Mar 2013 14:54:42 +0100

univention-ad-connector (7.0.15-1) unstable; urgency=low

  * fixed listener module traceback which occurred when
    /var/lib/univention-connector/ad/ contained subdirectories (Bug #18125)

 -- Lukas Walter <walter@univention.de>  Wed, 06 Mar 2013 14:33:23 +0100

univention-ad-connector (7.0.14-2) unstable; urgency=low

  * Consider stopped LDAP server (Bug #30652)

 -- Stefan Gohmann <gohmann@univention.de>  Tue, 05 Mar 2013 14:22:16 +0100

univention-ad-connector (7.0.14-1) unstable; urgency=low

  * The group membership synchronisation could lack in an inconsistence
    result. The handling of the cache has been adapted (Bug #29874)
  * As long as changes come from one side, the connector reads these
    changes. This reduces the overwrite of changes just made to an
    object due to concurrent processes (Bug #30652)

 -- Stefan Gohmann <gohmann@univention.de>  Tue, 05 Mar 2013 07:46:35 +0100

univention-ad-connector (7.0.13-1) unstable; urgency=low

  * only try to poll changes from real files when syncing from UCS
    (Bug #18125)

 -- Lukas Walter <walter@univention.de>  Wed, 20 Feb 2013 10:40:33 +0100

univention-ad-connector (7.0.12-4) unstable; urgency=low

  * version bump (Bug #30150)

 -- Alexander Kläser <klaeser@univention.de>  Tue, 19 Feb 2013 18:00:09 +0100

univention-ad-connector (7.0.12-3) unstable; urgency=low

  * version bump (Bug #30150)

 -- Alexander Kläser <klaeser@univention.de>  Tue, 19 Feb 2013 17:57:53 +0100

univention-ad-connector (7.0.12-2) unstable; urgency=low

  * version bump (Bug #30150)

 -- Lukas Walter <walter@univention.de>  Tue, 19 Feb 2013 16:47:08 +0100

univention-ad-connector (7.0.12-1) unstable; urgency=low

  * moved daemon() call from connect() to main() to prevent it from being
    called multiple times (Bug #30150)

 -- Lukas Walter <walter@univention.de>  Tue, 19 Feb 2013 15:33:16 +0100

univention-ad-connector (7.0.11-3) unstable; urgency=low

  * Call _ignore_object and not __ignore_object (Bug #28845)

 -- Stefan Gohmann <gohmann@univention.de>  Thu, 08 Nov 2012 08:14:57 +0100

univention-ad-connector (7.0.11-2) unstable; urgency=low

  * Fixed the membership ignore object handling on the UCS side
    (Bug #28845)

 -- Stefan Gohmann <gohmann@univention.de>  Thu, 08 Nov 2012 07:59:38 +0100

univention-ad-connector (7.0.10-1) unstable; urgency=low

  * Check if the membership object is to be ignored (Bug #28845)

 -- Stefan Gohmann <gohmann@univention.de>  Thu, 08 Nov 2012 07:23:40 +0100

univention-ad-connector (7.0.9-1) unstable; urgency=low

  * Add priority (Bug #26961)

 -- Dirk Wiesenthal <wiesenthal@univention.de>  Tue, 06 Nov 2012 18:25:56 +0100

univention-ad-connector (7.0.8-1) unstable; urgency=low

  * Remove the LANMAN hash warning because the LM hash is no longer
    required (Bug #28709)

 -- Stefan Gohmann <gohmann@univention.de>  Wed, 31 Oct 2012 09:12:08 +0100

univention-ad-connector (7.0.7-2) unstable; urgency=low

  * Wait 5 seconds before the kill result is checked (Bug #27175)

 -- Stefan Gohmann <gohmann@univention.de>  Fri, 19 Oct 2012 16:17:15 +0200

univention-ad-connector (7.0.7-1) unstable; urgency=low

  * abort join script on failing udm call (Bug #27753)

 -- Lukas Walter <walter@univention.de>  Wed, 10 Oct 2012 12:56:01 +0200

univention-ad-connector (7.0.6-1) unstable; urgency=low

  * Fixed a traceback which occurs if the LDAP and AD base DNs are not
    equal (Bug #28573)

 -- Stefan Gohmann <gohmann@univention.de>  Thu, 04 Oct 2012 20:35:46 +0200

univention-ad-connector (7.0.5-2) unstable; urgency=low

  * Add linking exception for OpenSSL (Bug #26440)

 -- Moritz Mühlenhoff <muehlenhoffunivention.de>  Thu, 04 Oct 2012 11:42:05 +0200

univention-ad-connector (7.0.5-1) unstable; urgency=low

  * Added a reverse attribute check for the mail attribute. This means
    mail from AD will be synced to mailPrimaryAddress in UCS. The UCS
    attribute mail will not be synced (Bug #28240)

 -- Stefan Gohmann <gohmann@univention.de>  Tue, 25 Sep 2012 13:45:24 +0200

univention-ad-connector (7.0.4-1) unstable; urgency=low

  * Adjust the AD connector init script with the S4 connector init
    script (Bug #27175)

 -- Stefan Gohmann <gohmann@univention.de>  Tue, 25 Sep 2012 10:59:38 +0200

univention-ad-connector (7.0.3-2) unstable; urgency=low

  * Fixed typo in last commit (Bug #20517)

 -- Stefan Gohmann <gohmann@univention.de>  Tue, 25 Sep 2012 09:32:48 +0200

univention-ad-connector (7.0.3-1) unstable; urgency=low

  * Added UCR variables for ignrelists (users, groups, cn, ou)
    (Bug #20517)

 -- Stefan Gohmann <gohmann@univention.de>  Tue, 25 Sep 2012 08:42:19 +0200

univention-ad-connector (7.0.2-1) unstable; urgency=low

  * Use a proper debug message if SSL is disabled (Bug #25835)

 -- Stefan Gohmann <gohmann@univention.de>  Mon, 24 Sep 2012 13:35:08 +0200

univention-ad-connector (7.0.1-1) unstable; urgency=low

  * version bump; Bug #26857

 -- Florian Best <best@univention.de>  Thu, 06 Sep 2012 13:51:18 +0200

univention-ad-connector (7.0.0-1) unstable; urgency=low

  * ported module to Dojo 1.8; Bug #26857

 -- Florian Best <best@univention.de>  Wed, 05 Sep 2012 09:48:43 +0200

univention-ad-connector (6.0.60-1) unstable; urgency=low

  * Check the primary group setting for new users (Bug #26809)

 -- Stefan Gohmann <gohmann@univention.de>  Wed, 27 Jun 2012 08:25:11 +0200

univention-ad-connector (6.0.59-1) unstable; urgency=low

  * Check for conflicted objects in poll (Bug #26710)

 -- Stefan Gohmann <gohmann@univention.de>  Wed, 27 Jun 2012 07:42:27 +0200

univention-ad-connector (6.0.58-1) unstable; urgency=low

  * Ignore conflicted objects from S4 (Bug #26710)

 -- Stefan Gohmann <gohmann@univention.de>  Wed, 27 Jun 2012 06:28:59 +0200

univention-ad-connector (6.0.57-1) unstable; urgency=low

  * The connector listener handler writes group objects into a global
    list. This is a performance improvement which was added with Bug
    #18619. This global group list is only needed in the the initialize
    phase. It is now considered and saves a lot of memory (Bug #24273)

 -- Stefan Gohmann <gohmann@univention.de>  Tue, 26 Jun 2012 06:31:16 +0200

univention-ad-connector (6.0.56-1) unstable; urgency=low

  * If a user was added in UCS, the primary group setting will be synced
    from UCS to S4 like expected. This means the user will no longer added
    automatically to the group Domain Users (Bug #26809)

 -- Stefan Gohmann <gohmann@univention.de>  Tue, 17 Apr 2012 11:11:54 +0200

univention-ad-connector (6.0.55-1) unstable; urgency=low

  * fixed spelling mistake (Bug #26287)

 -- Florian Best <best@univention.de>  Mon, 02 Apr 2012 14:06:51 +0200

univention-ad-connector (6.0.54-1) unstable; urgency=low

  * Don't try to add a user to his primary group in AD. This might
    happen, if we synchronize a rejected file with old information
    (Bug #25709)

 -- Stefan Gohmann <gohmann@univention.de>  Fri, 24 Feb 2012 07:36:48 +0100

univention-ad-connector (6.0.53-1) unstable; urgency=low

  * Add the memberUid value to the group if the new member is a user
    (Bug #25709)

 -- Stefan Gohmann <gohmann@univention.de>  Thu, 23 Feb 2012 06:55:34 +0100

univention-ad-connector (6.0.52-1) unstable; urgency=low

  * Use function __search_s4 (Bug #26208)
  * Fixed group membership sync (Bug #25709)

 -- Stefan Gohmann <gohmann@univention.de>  Wed, 22 Feb 2012 08:12:05 +0100

univention-ad-connector (6.0.51-1) unstable; urgency=low

  * Check if group cache is empty (Bug #25709)
  * Don't build group cache while listing rejects (Bug #25709)

 -- Stefan Gohmann <gohmann@univention.de>  Tue, 07 Feb 2012 14:48:54 +0100

univention-ad-connector (6.0.50-1) unstable; urgency=low

  * Use the correct group cache (Bug #25709)

 -- Stefan Gohmann <gohmann@univention.de>  Wed, 01 Feb 2012 20:16:35 +0100

univention-ad-connector (6.0.49-1) unstable; urgency=low

  * Added support for referral handling (Bug #25986)
  * Group caching: Minor updates (Bug #25709)

 -- Stefan Gohmann <gohmann@univention.de>  Wed, 01 Feb 2012 15:02:59 +0100

univention-ad-connector (6.0.48-1) unstable; urgency=low

  * Group caching: Add a user to the group cache even if he is already
    member of the group (Bug #25709)

 -- Stefan Gohmann <gohmann@univention.de>  Wed, 01 Feb 2012 07:53:07 +0100

univention-ad-connector (6.0.47-1) unstable; urgency=low

  * Support for a different binddn and bindpw for the UCS access,
    for example if the machine account should be used (Bug #25985)

 -- Stefan Gohmann <gohmann@univention.de>  Tue, 31 Jan 2012 15:59:00 +0100

univention-ad-connector (6.0.46-1) unstable; urgency=low

  * Build an internal group membership cache. This increases the group
    synchronisation performance (Bug #25709)
  * Use sqlite as backend for internal.cfg (Bug #13045)

 -- Stefan Gohmann <gohmann@univention.de>  Tue, 31 Jan 2012 09:21:52 +0100

univention-ad-connector (6.0.45-1) unstable; urgency=low

  * Don't skip the synchronization if the object was added in UCS
    (Bug #25847)

 -- Stefan Gohmann <gohmann@univention.de>  Mon, 23 Jan 2012 11:08:50 +0100

univention-ad-connector (6.0.44-1) unstable; urgency=low

  * Don't recode value if recoding raises an UnicodeDecodeError
    exception (Bug #25191)

 -- Stefan Gohmann <gohmann@univention.de>  Wed, 14 Dec 2011 15:47:06 +0100

univention-ad-connector (6.0.43-1) unstable; urgency=low

  * Don't reset lastUSN on connector restart (Bug #25037)

 -- Stefan Gohmann <gohmann@univention.de>  Thu, 01 Dec 2011 13:46:11 +0100

univention-ad-connector (6.0.42-1) unstable; urgency=low

  * Save lastUSN in cache and commit them after the sync is finished
    (Bug #25037)

 -- Stefan Gohmann <gohmann@univention.de>  Wed, 30 Nov 2011 18:06:35 +0100

univention-ad-connector (6.0.41-1) unstable; urgency=low

  * Fixed handling for con_other attributes. This allows the sync of two
    AD/S4 attributes (one single value and one multi value) to one multi
    value UCS attribute like homePhone, otherHomePhone to
    homeTelephoneNumber (Bug #24119 and Bug #20599)

 -- Stefan Gohmann <gohmann@univention.de>  Tue, 29 Nov 2011 21:53:26 +0100

univention-ad-connector (6.0.40-1) unstable; urgency=low

  * Ignore uid=krbtgt too (Bug #20516)

 -- Stefan Gohmann <gohmann@univention.de>  Tue, 29 Nov 2011 14:15:36 +0100

univention-ad-connector (6.0.39-1) unstable; urgency=low

  * define exception class ConnectorError; Bug #23713
  * upload: hide clear button; Bug #24937
  * add scrollbar to main container
  * require hostname, LDAP base and sync user in wizard
  * update page after start/stop of service

 -- Andreas Büsching <buesching@univention.de>  Mon, 28 Nov 2011 17:30:45 +0100

univention-ad-connector (6.0.38-1) unstable; urgency=low

  * Since set_uid_umlauts is no longer available the udm syntax for the
    username will be changed to uid_umlauts (Bug #24941)
  * Ignore well known sid objects which are groups in UCS (Bug #24288):
    - World Authority
    - Everyone
    - Null Authority
    - Nobody 
    - Authenticated Users

 -- Stefan Gohmann <gohmann@univention.de>  Mon, 28 Nov 2011 15:16:52 +0100

univention-ad-connector (6.0.37-1) unstable; urgency=low

  * fixed service (start|stop); Bug #23713

 -- Andreas Büsching <buesching@univention.de>  Mon, 28 Nov 2011 12:17:09 +0100

univention-ad-connector (6.0.36-2) unstable; urgency=low

  * Update UCR variable descriptions (Bug #22829)

 -- Moritz Muehlenhoff <muehlenhoff@univention.de>  Mon, 28 Nov 2011 07:35:54 +0100

univention-ad-connector (6.0.36-1) unstable; urgency=low

  * fixed another typo; Bug #23713

 -- Andreas Büsching <buesching@univention.de>  Fri, 25 Nov 2011 16:09:29 +0100

univention-ad-connector (6.0.35-1) unstable; urgency=low

  * modified some descriptions
  * deactivate clean button of Uploader widget; Bug #23713

 -- Andreas Büsching <buesching@univention.de>  Fri, 25 Nov 2011 16:01:53 +0100

univention-ad-connector (6.0.34-1) unstable; urgency=low

  * Replace custom attributes by extended attributes in ad-connector-
    exchange package (Bug #24881)

 -- Stefan Gohmann <gohmann@univention.de>  Fri, 25 Nov 2011 07:14:23 +0100

univention-ad-connector (6.0.33-1) unstable; urgency=low

  * add upload widget for the certificate; Bug #22893

 -- Andreas Büsching <buesching@univention.de>  Sun, 20 Nov 2011 13:35:16 +0100

univention-ad-connector (6.0.32-1) unstable; urgency=low

  * fixed logrotate template (Bug #18002) 

 -- Felix Botner <botner@univention.de>  Fri, 18 Nov 2011 16:49:33 +0100

univention-ad-connector (6.0.31-1) unstable; urgency=low

  * update download page design for UMC design (Bug #23188)

 -- Janek Walkenhorst <walkenhorst@univention.de>  Fri, 18 Nov 2011 15:39:00 +0100

univention-ad-connector (6.0.30-1) unstable; urgency=low

  * add copyright headers to JavaScript files (Bug #23210)

 -- Janek Walkenhorst <walkenhorst@univention.de>  Thu, 17 Nov 2011 13:13:43 +0100

univention-ad-connector (6.0.29-1) unstable; urgency=low

  * Wizard: of no LDAP base is known for the AD server, the checkbox for
    determination is activated by default; Bug #23713

 -- Andreas Büsching <buesching@univention.de>  Wed, 16 Nov 2011 20:02:02 +0100

univention-ad-connector (6.0.28-1) unstable; urgency=low

  * More attribute deletion handling (Bug #24635)
  * Don't hide the first traceback

 -- Stefan Gohmann <gohmann@univention.de>  Wed, 16 Nov 2011 19:40:16 +0100

univention-ad-connector (6.0.27-1) unstable; urgency=low

  * Use Unpickler for loading the object (Bug #24273)

 -- Stefan Gohmann <gohmann@univention.de>  Wed, 09 Nov 2011 22:18:58 +0100

univention-ad-connector (6.0.26-1) unstable; urgency=low

  * first usable version of the UMC module; Bug #22893

 -- Andreas Büsching <buesching@univention.de>  Wed, 09 Nov 2011 17:03:19 +0100

univention-ad-connector (6.0.25-1) unstable; urgency=low

  * first version of UMC frontend (incomplete); Bug #22893

 -- Andreas Büsching <buesching@univention.de>  Tue, 08 Nov 2011 20:01:04 +0100

univention-ad-connector (6.0.24-1) unstable; urgency=low

  * first version of complete Backend API; Bug #23713
  * start implementing the UMC frontend

 -- Andreas Büsching <buesching@univention.de>  Mon, 07 Nov 2011 21:52:38 +0100

univention-ad-connector (6.0.23-1) unstable; urgency=low

  * Use cPickle.Pickler an clear_memo, otherwise the internal python
    refcount will not be decreased  and the memory is lost (Bug #24273)

 -- Stefan Gohmann <gohmann@univention.de>  Wed, 02 Nov 2011 15:53:15 +0100

univention-ad-connector (6.0.22-1) unstable; urgency=low

  * More fixes on attribute deletion (Bug #8604)

 -- Stefan Gohmann <gohmann@univention.de>  Mon, 31 Oct 2011 12:26:44 +0100

univention-ad-connector (6.0.21-1) unstable; urgency=low

  * Adjust service registration to UCS 3.0 (Bug #21486)

 -- Stefan Gohmann <gohmann@univention.de>  Sun, 30 Oct 2011 09:17:27 +0100

univention-ad-connector (6.0.20-1) unstable; urgency=low

  * Added univention-management-console-dev to build dependencies
    (Bug #23713)

 -- Stefan Gohmann <gohmann@univention.de>  Sat, 29 Oct 2011 09:10:40 +0200

univention-ad-connector (6.0.19-1) unstable; urgency=low

  * Added a new parameter con_other_attribute for the attribute
    mapping. This allows to map two AD/S4 attributes (one single
    value and one multivalue) to one UCS multivalue attribute
    (Bug #24119)
  * Consider attribute deletion of attributes in UCS (Bug #8604)

 -- Stefan Gohmann <gohmann@univention.de>  Fri, 28 Oct 2011 12:25:59 +0200

univention-ad-connector (6.0.18-1) unstable; urgency=low

  * starting to implement new UMC module for AD connector; Bug #23713

 -- Andreas Büsching <buesching@univention.de>  Thu, 27 Oct 2011 18:01:27 +0200

univention-ad-connector (6.0.17-1) unstable; urgency=low

  * Don't recode userCertificate;binary (Bug #23612)

 -- Stefan Gohmann <gohmann@univention.de>  Tue, 25 Oct 2011 16:52:56 +0200

univention-ad-connector (6.0.16-2) unstable; urgency=low

  * Added dependency to univention-directory-manager-tools (Bug #23342)

 -- Stefan Gohmann <gohmann@univention.de>  Tue, 25 Oct 2011 15:33:27 +0200

univention-ad-connector (6.0.16-1) unstable; urgency=low

  * workaround for PEP 366 (Bug #23984)

 -- Arvid Requate <requate@univention.de>  Tue, 25 Oct 2011 13:35:28 +0200

univention-ad-connector (6.0.15-1) unstable; urgency=low

  * Merged from S4 connector:
    * Synchronize sambaWorkstations (Bug #24119)
    * Added telephoneNumber synchronization
    * Added phone numbers to mapping
    * Synchronize displayName (Bug #20601)

 -- Stefan Gohmann <gohmann@univention.de>  Tue, 25 Oct 2011 08:36:36 +0200

univention-ad-connector (6.0.14-2) unstable; urgency=low

  * Fix dependencies on u-c (Bug #22668)

 -- Philipp Hahn <hahn@univention.de>  Sat, 22 Oct 2011 04:11:23 +0200

univention-ad-connector (6.0.14-1) unstable; urgency=low

  * Don't show first traceback if an object was dropped because it might
    be the parent object (Bug #22861)

 -- Stefan Gohmann <gohmann@univention.de>  Wed, 19 Oct 2011 12:10:15 +0200

univention-ad-connector (6.0.13-1) unstable; urgency=low

  * Merged S4 connector changes from r27948
    * Handle LDAP server restarts and AD restarts (Bug #22861)

 -- Stefan Gohmann <gohmann@univention.de>  Wed, 19 Oct 2011 08:39:47 +0200

univention-ad-connector (6.0.12-1) unstable; urgency=low

  * Use new overlay module k5pwd and set userPassword to {K5KEY}
    (Bug #15062)

 -- Stefan Gohmann <gohmann@univention.de>  Mon, 17 Oct 2011 17:43:26 +0200

univention-ad-connector (6.0.11-2) unstable; urgency=low

  * fixed logrotate template (Bug #18002) 

 -- Felix Botner <botner@univention.de>  Wed, 12 Oct 2011 10:59:22 +0200

univention-ad-connector (6.0.11-1) unstable; urgency=low

  * added logrotate configuration (Bug #18002) 

 -- Felix Botner <botner@univention.de>  Wed, 12 Oct 2011 10:33:41 +0200

univention-ad-connector (6.0.10-1) unstable; urgency=low

  * Set the MIME type for cert.pem and for private.key and add a comment
    to cert.pem (Bug #23378)

 -- Stefan Gohmann <gohmann@univention.de>  Fri, 07 Oct 2011 07:33:39 +0200

univention-ad-connector (6.0.9-2.1) unstable; urgency=low

  * Support page control for the AD search. This increase the initialize
    performance (Bug #23734)
  * Don't synchronize all objects during the init twice, only search for
    uSNCreated objects and not for uSNCreated and uSNChanged objects
    (Bug #23734)
  * Adapt prepare-new-instance to UCS 3.0 (Bug #23814)
  * Don't try to decode the userCertificate value (Bug #23612)
  * The tools univention-connector-list-rejected and univention-adsearch
    can now be used when connector/ad/ldap/certificate is not set and
    connector/ad/ssl is false (Bug #23580)
  * Build an internal membership cache while synchronize the members from
    AD to UCS. So every AD member will get once instead of twice. Also
    don't open the UDM group module twice (Bug #21010)
  * Check if properties defined in the mapping file. Thanks to Joerg
    Steffens for the patch (Bug #21001)
  * Added user krbtgt to ignore list (Bug #20516)
  * Make the ldap sever configurable (Bug #18136)
  * No longer call set_uid_umlauts and cleanup the module initialize
    (Bug #21032, Bug #20599)
  * prepare-new-instance now changes all variables in the new mapping
    file (Bug #22057)
  * Don't recreate the certificate (Bug #23969)

 -- Stefan Gohmann <gohmann@univention.de>  Thu, 06 Oct 2011 16:02:32 +0200

univention-ad-connector (6.0.9-2) unstable; urgency=low

  * Fix removal of w2k support (Bug #21486)

 -- Moritz Muehlenhoff <muehlenhoff@univention.de>  Thu, 29 Sep 2011 10:34:51 +0200

univention-ad-connector (6.0.9-1) unstable; urgency=low

  * Avoid an endless sync loop while restarting AD (Bug #18619)

 -- Stefan Gohmann <gohmann@univention.de>  Wed, 28 Sep 2011 07:17:36 +0200

univention-ad-connector (6.0.8-1) unstable; urgency=low

  * recommend package univention-nagios-ad-connector
  * fix installation of AD connector init script; Bug #14739

 -- Andreas Büsching <buesching@univention.de>  Fri, 23 Sep 2011 16:27:27 +0200

univention-ad-connector (6.0.7-1) unstable; urgency=low

  * Merge patches from UCS 2.4-3
   [ Stefan Gohmann ]
    * Rename UCR variable ad/password/timestamp/ignorereset to
      ad/password/timestamp/syncreset (Bug #22751)
    * Fixed typo s/ignorreset/ignorereset/g (Bug #22751)
    * More password timestamp handling and some cleanups (Bug #22751)
    * Added missing brackets (Bug #22751)
    * Set default values in postinst for
      connector/ad/password/timestamp/.* (Bug #22751)
    * Also added two UCR variables to handle the password reset in the
      timestamp check mode (Bug #22751)
    * Sync the passwords only if the timestamp is newer. The behavior can
      configured with the UCR variable connector/ad/password/timestamp/check.
      Default is false (Bug #22751)
    * Consider empty sambaLMPassword attributes to prevent sync loops
      (Bug #22749)
    * No longer use sambaPwdMustChange to calculate the password end time
      (Bug #18187)
    * explode_unicode_dn: Also return last dn component. Thanks to Joerg
      Steffens for the patch (Bug #21000)
    * Resync rejected objects not before the sync is initialized
      (Bug #22622)
    * Set lastUSN to internal.cfg not before the search result was
      completely synced, otherwise the USN handling can become confused
      (Bug #22622)
    * Retry the synchronisation if the local idletimeout occurs
      (Bug #22622)

 -- Stefan Gohmann <gohmann@univention.de>  Wed, 21 Sep 2011 15:43:17 +0200

univention-ad-connector (6.0.6-1) unstable; urgency=low

  * Write tracebacks into connector.log (Bug #13047)
  * Cleanup debug messages and set the debug level to 2 by default 
    (Bug #20971)
  * mapping.py: Remove object_memberships_sync_from_ucs from the list of
    post_con_modify_functions because the group object will changed if
    the groupmember ship was changed on UCS. This will improve the sync
    performance (Bug #21010, Bug #18619)
  * poll_ucs: Create a list of all DNs which should be synced in this
    run. If the DN will synced later skip the sync for this object at
    this point (Bug #21010, Bug #18619)

 -- Stefan Gohmann <gohmann@univention.de>  Sat, 17 Sep 2011 15:02:15 +0200

univention-ad-connector (6.0.5-3) unstable; urgency=low

  * Fix incorrect setting of userAccountControl flag (Bug #23153)

 -- Moritz Muehlenhoff <muehlenhoff@univention.de>  Thu, 08 Sep 2011 18:52:44 +0200

univention-ad-connector (6.0.5-2) unstable; urgency=low

  * Remove support for Windows 2000 has been removed (Bug #21486)

 -- Moritz Muehlenhoff <muehlenhoff@univention.de>  Thu, 08 Sep 2011 18:25:02 +0200

univention-ad-connector (6.0.5-1) unstable; urgency=low

  * Initialize udm modules (Bug #22439)

 -- Stefan Gohmann <gohmann@univention.de>  Mon, 01 Aug 2011 17:20:52 +0200

univention-ad-connector (6.0.4-1) unstable; urgency=low

  * Initialize self.lo even if bindpw does not contain a newline
    (Bug #14186)

 -- Stefan Gohmann <gohmann@univention.de>  Mon, 01 Aug 2011 16:55:39 +0200

univention-ad-connector (6.0.3-1) unstable; urgency=low

  * fixed bashisms (Bug #23005)

 -- Sönke Schwardt-Krummrich <schwardt@univention.de>  Tue, 12 Jul 2011 18:36:23 +0200

univention-ad-connector (6.0.2-2) unstable; urgency=low

  * Update descriptions of Univention Configuration Registry variables
    (Bug #22829)	

 -- Moritz Muehlenhoff <muehlenhoff@univention.de>  Mon, 27 Jun 2011 17:34:54 +0200

univention-ad-connector (6.0.2-1) unstable; urgency=low

  * Added dependency to shell-univention-lib > 1.0.6 (Bug #21486)

 -- Stefan Gohmann <gohmann@univention.de>  Tue, 07 Jun 2011 09:55:26 +0200

univention-ad-connector (6.0.1-1) unstable; urgency=low

  * Add missing files (Bug #21486)

 -- Stefan Gohmann <gohmann@univention.de>  Tue, 24 May 2011 13:38:39 +0200

univention-ad-connector (6.0.0-1) unstable; urgency=low

  * Package cleanup for UCS 3.0 (Bug #21486)
    * Bump version for UCS 3.0
    * Replace univention-baseconfig with univention-config-registry
    * Replace static UCR header in the UCR templates with '@%@UCRWARNING=#
      @%@'
    * Update copyright to 2011
    * Update to debhelper 7
    * Switch from python2.4 to python2.6
    * Add ucslint

 -- Stefan Gohmann <gohmann@univention.de>  Fri, 20 May 2011 13:51:08 +0200

univention-ad-connector (5.0.17-1) unstable; urgency=low

  * fixed name of connector/ad/mapping/group/language in umc module (Bug #20195) 

 -- Felix Botner <botner@univention.de>  Fri, 18 Feb 2011 16:15:44 +0100

univention-ad-connector (5.0.16-1) unstable; urgency=low

  * wait up to 5 minutes for complete shutdown (Bug #21475)

 -- Janek Walkenhorst <walkenhorst@univention.de>  Thu, 10 Feb 2011 12:19:58 +0100

univention-ad-connector (5.0.15-3) unstable; urgency=low

  * Update English descriptions to UCR variables (Bug #12485)

 -- Moritz Muehlenhoff <muehlenhoff@univention.de>  Fri, 12 Nov 2010 10:39:23 +0100

univention-ad-connector (5.0.15-2) unstable; urgency=low

  * Add English descriptions to UCR variables (Bug #12485)

 -- Moritz Muehlenhoff <muehlenhoff@univention.de>  Fri, 12 Nov 2010 10:39:21 +0100

univention-ad-connector (5.0.15-1) unstable; urgency=low

  * Added ucr variable to configure the organisation mapping and change
    the default from department to company:
    connector/ad/mapping/organisation (Bug #13362)
  * Copy a temporary member dict with deepcopy to avoid a traceback
    during sync (Bug #19481)
  * Added msExchMasterAccountSid, replicationSignature and repsTo to the
    list of attributes which will not be encoded (Bug #19643)
  * Set info message about key unsetting from warning to info (Bug
    #19646)
  * Cleanup the ad connector download page required for IE 8 (Bug
    #20113)

 -- Stefan Gohmann <gohmann@univention.de>  Fri, 12 Nov 2010 09:50:44 +0100

univention-ad-connector (5.0.14-1) unstable; urgency=low

  * A user which was synced to Windows 2008 R2 is not a valid kerberos
    user because the kerberos principal is missing. If the UCR variable
    ad/mapping/kerberosdomain is set the kerberos principal will be set
    during the first sync (Bug #20518)

 -- Stefan Gohmann <gohmann@univention.de>  Thu, 11 Nov 2010 14:43:24 +0100

univention-ad-connector (5.0.13-1) unstable; urgency=low

  * Use newer disabled syntax for user objects (Bug #19942)

 -- Stefan Gohmann <gohmann@univention.de>  Thu, 11 Nov 2010 09:51:06 +0100

univention-ad-connector (5.0.12-1) unstable; urgency=low

  * By default */ad/ldap/ldaps is false (Bug #19606)

 -- Stefan Gohmann <gohmann@univention.de>  Wed, 06 Oct 2010 06:10:42 +0200

univention-ad-connector (5.0.11-1) unstable; urgency=low

  * Use correct is_true call for UCR (Bug #19372 and Bug #19606)
  * Fixed disabled / locked handling based on UCS 2.4 changes
    (Bug #19942)
  * Fixed account expiry synchronisation (Bug #18271)
  * Automatically remove registered pwdump services on 64 bit windows hosts
    (Bug #20141)

 -- Stefan Gohmann <gohmann@univention.de>  Tue, 28 Sep 2010 15:31:03 +0200

univention-ad-connector (5.0.10-1) unstable; urgency=low

  * Use the environment variable SYSTEMROOT to detect the c:\windows
    directory, otherwise the service registration failed on Windows 2000
    (Bug #19610)

 -- Stefan Gohmann <gohmann@univention.de>  Mon, 27 Sep 2010 08:04:09 +0200

univention-ad-connector (5.0.9-1) unstable; urgency=low

  * Fix is_true() call for checking ssl ucr variables (Bug #19372 and
    Bug #19606)

 -- Stefan Gohmann <gohmann@univention.de>  Mon, 27 Sep 2010 07:49:14 +0200

univention-ad-connector (5.0.8-1) unstable; urgency=low

  * Check for */ad/ldap/ssl before creating the new CA file
    (Bug #19372)

 -- Stefan Gohmann <gohmann@univention.de>  Mon, 27 Sep 2010 07:13:49 +0200

univention-ad-connector (5.0.7-1) unstable; urgency=low

  * Windows 2000 AD does not understand StartTLS over the ldap port. To
    use an encrypted connection to the Windows 2000 AD the following (new)
    UCR variables must be set connector/ad/ldap/ldaps=yes and
    connector/ad/ldap/port=636. Alternatively can the Windows version be
    set to 2000 in the UMC module (Bug #19606)

 -- Stefan Gohmann <gohmann@univention.de>  Fri, 24 Sep 2010 10:58:27 +0200

univention-ad-connector (5.0.6-1) unstable; urgency=low

  * Added a link to vcredist_x86.exe in the www directory (Bug #15651)

 -- Stefan Gohmann <gohmann@univention.de>  Thu, 19 Aug 2010 13:42:31 +0200

univention-ad-connector (5.0.5-3) unstable; urgency=low

  * Added vcredist_x86.exe (Bug #15651)

 -- Stefan Gohmann <gohmann@univention.de>  Tue, 17 Aug 2010 19:30:02 +0200

univention-ad-connector (5.0.5-2) unstable; urgency=low

  * added MSVCR100.DLL from Visual C++ 2010 redistribution package,
    vcredist_x86.exe. Bug #15651

 -- Stefan Gohmann <gohmann@univention.de>  Wed, 11 Aug 2010 06:56:58 +0200

univention-ad-connector (5.0.5-1) unstable; urgency=low

  * remove .svn directories from msi packages. Bug #15651

 -- Stefan Gohmann <gohmann@univention.de>  Wed, 28 Jul 2010 14:51:22 +0200

univention-ad-connector (5.0.4-1) unstable; urgency=low

  * update msi packages to use correct installation path. Bug #15651

 -- Stefan Gohmann <gohmann@univention.de>  Mon, 26 Jul 2010 08:19:43 +0200

univention-ad-connector (5.0.3-2) unstable; urgency=low

  * offer the 64bit msi package. Bug #15651

 -- Stefan Gohmann <gohmann@univention.de>  Mon, 26 Jul 2010 08:01:20 +0200

univention-ad-connector (5.0.3-1) unstable; urgency=low

  * create umc link to the 64bit version of the password daemon. Bug
    #15651

 -- Stefan Gohmann <gohmann@univention.de>  Mon, 26 Jul 2010 07:50:03 +0200

univention-ad-connector (5.0.2-1) unstable; urgency=low

  * added support for windows 64bit platform. Bug #15651
  * switch to makemsi:
    https://billy.knut.univention.de/uniwiki/index.php/AD_Connector_Entwicklungsumgebung#MSI-Pakete

 -- Stefan Gohmann <gohmann@univention.de>  Mon, 26 Jul 2010 07:39:28 +0200

univention-ad-connector (5.0.1-1) unstable; urgency=low

  * convert to GNU APGL V3 (Bug #17543)

 -- Janek Walkenhorst <walkenhorst@univention.de>  Tue, 22 Jun 2010 15:53:22 +0200

univention-ad-connector (5.0.0-1) unstable; urgency=low

  * bump version for UCS 2.4
  * added cn=opsi,$ldap_base to global_ignore_subtree
  * added pcpatch to user ignore_filter Bug #17756

 -- Felix Botner <botner@univention.de>  Thu, 10 Jun 2010 17:18:41 +0200

univention-ad-connector (4.1.14-1) unstable; urgency=low

  * also use the new CAcert file which contains the UCS CA and the AD CA
    for univention-connector-list-rejected. Bug #18242

 -- Stefan Gohmann <gohmann@univention.de>  Tue, 04 May 2010 08:38:20 +0200

univention-ad-connector (4.1.13-1) unstable; urgency=low

  * remove calls to old univention-debug methods (Bug #13053)

 -- Janek Walkenhorst <walkenhorst@univention.de>  Tue, 06 Apr 2010 16:27:43 +0200

univention-ad-connector (4.1.12-1) unstable; urgency=low

  * replace os.system with subprocess.call in UMC module; Bug #17045

 -- Andreas Büsching <buesching@univention.de>  Tue, 30 Mar 2010 13:49:59 +0200

univention-ad-connector (4.1.11-1) unstable; urgency=low

  * be sure univention-adsearch uses an encrypted communication. Bug
    #17768

 -- Stefan Gohmann <gohmann@univention.de>  Tue, 02 Mar 2010 19:58:38 +0100

univention-ad-connector (4.1.10-1) unstable; urgency=low

  * create a new CAcert file, which contains the UCS CA and the AD CA.
    Bug #17768

 -- Stefan Gohmann <gohmann@univention.de>  Mon, 01 Mar 2010 16:26:50 +0100

univention-ad-connector (4.1.9-1) unstable; urgency=low

  * fixed ad-connector umc service configuration Bug #17311 

 -- Felix Botner <botner@univention.de>  Fri, 15 Jan 2010 12:21:25 +0100

univention-ad-connector (4.1.8-1) unstable; urgency=low

  * design updates for the AD Connector UMC module. Bug #16808

 -- Stefan Gohmann <gohmann@univention.de>  Wed, 13 Jan 2010 09:17:20 +0100

univention-ad-connector (4.1.7-1) unstable; urgency=low

  * added ad-connector umc service configuration Bug #17311

 -- Felix Botner <botner@univention.de>  Tue, 12 Jan 2010 16:31:14 +0100

univention-ad-connector (4.1.6-1) unstable; urgency=low

  * use ldap:// as prefix for LDAP URIs and set CA certificate file via
    global option (Bug #16432)

 -- Andreas Büsching <buesching@univention.de>  Thu, 07 Jan 2010 17:34:28 +0100

univention-ad-connector (4.1.5-1) unstable; urgency=low

  * updated copyright Bug #17222 

 -- Felix Botner <botner@univention.de>  Thu, 07 Jan 2010 13:47:52 +0100

univention-ad-connector (4.1.4-1) unstable; urgency=low

  * exit earlier if new object is ignored (Bug #16734)

 -- Ingo Steuwer <steuwer@univention.de>  Thu, 17 Dec 2009 12:42:29 +0100

univention-ad-connector (4.1.3-1) unstable; urgency=low

  * pass default value to ucr-get-call. (Bug #16638)

 -- Daniel Hofmann <hofmann@univention.de>  Thu, 17 Dec 2009 12:29:38 +0100

univention-ad-connector (4.1.2-1) unstable; urgency=low

  * use the correct pyshared path. Bug #16054

 -- Stefan Gohmann <gohmann@univention.de>  Thu, 22 Oct 2009 11:40:31 +0200

univention-ad-connector (4.1.1-1) unstable; urgency=low

  * if the connection to the LDAP-Server is lost the connector tries to
    re-establish the connection (Bug #14724)

 -- Andreas Büsching <buesching@univention.de>  Tue, 20 Oct 2009 16:15:34 +0200

univention-ad-connector (4.1.0-4) unstable; urgency=low

  * corrected recreation of mapping in prepare-instance
  * fixed typo in prepare-instance

 -- Ingo Steuwer <steuwer@univention.de>  Thu, 20 Aug 2009 14:49:11 +0200

univention-ad-connector (4.1.0-3) unstable; urgency=low

  * use connector/ad/ldap/ssl in univention-adsearch, use ssl by default (Bug #14826)

 -- Ingo Steuwer <steuwer@univention.de>  Thu, 20 Aug 2009 08:34:14 +0200

univention-ad-connector (4.1.0-2) unstable; urgency=low

  * Add Univention Configuration Registry variable connector/ad/ldap/ssl, which configures
    an unencrypted operation to the Active Directory domain controller. (Bug #14807)

 -- Ingo Steuwer <steuwer@univention.de>  Thu, 20 Aug 2009 08:07:46 +0200

univention-ad-connector (4.1.0-1) unstable; urgency=low

  * extend connector to run in several instances on one server (Bug #15415)

 -- Ingo Steuwer <steuwer@univention.de>  Tue, 18 Aug 2009 10:44:53 +0200

univention-ad-connector (4.0.18-1) unstable; urgency=low

  * consider the ignore_filter of the user mapping during the membership
    synchronisation. Bug #13550

 -- Stefan Gohmann <gohmann@univention.de>  Fri, 31 Jul 2009 09:23:09 +0200

univention-ad-connector (4.0.17-1) unstable; urgency=low

  * be sure a user will be deleted in AD after moving the user on UCS
    side into a ignored subtree. Bug #13786

 -- Stefan Gohmann <gohmann@univention.de>  Fri, 31 Jul 2009 07:41:11 +0200

univention-ad-connector (4.0.16-1) unstable; urgency=low

  * read the pickle files from the listener in the correct order. Bug
    #11803
  * catch some more possible expetions during the group member sync for
    example if the user was removed in the meantime. Bug #11803

 -- Stefan Gohmann <gohmann@univention.de>  Tue, 28 Jul 2009 15:48:57 +0200

univention-ad-connector (4.0.15-2) unstable; urgency=low

  * Fixed upper- and lowercase problems in the attribute_filter
    function. Bug #13550

 -- Andre Fenske <fenske@univention.de>  Mon, 13 Jul 2009 16:10:08 +0200

univention-ad-connector (4.0.15-1) unstable; urgency=low

  * the ldap ignore filter should be case insensitive. Bug #13550

 -- Stefan Gohmann <gohmann@univention.de>  Fri, 10 Jul 2009 13:38:46 +0200

univention-ad-connector (4.0.14-1) unstable; urgency=low

  * open the ucs object before removing it. Bug #14062

 -- Stefan Gohmann <gohmann@univention.de>  Fri, 10 Jul 2009 11:53:58 +0200

univention-ad-connector (4.0.13-1) unstable; urgency=low

  * don't replace the UCS base with the AD base twice. This is a problem
    when the UCS base is a component of the AD base. Bug #13745

 -- Stefan Gohmann <gohmann@univention.de>  Fri, 10 Jul 2009 09:29:35 +0200

univention-ad-connector (4.0.12-1) unstable; urgency=low

  * rename an object in AD only if it exists in AD otherwise the user
    will be created. This happens when an object is moved in UCS from an
    ignored subtree into a normal area. Bug #11032

 -- Stefan Gohmann <gohmann@univention.de>  Thu,  9 Jul 2009 14:20:11 +0200

univention-ad-connector (4.0.11-1) unstable; urgency=low

  * provide new UCR category service-adcon (Bug #13505)

 -- Andreas Büsching <buesching@univention.de>  Wed,  8 Jul 2009 10:00:21 +0200

univention-ad-connector (4.0.10-1) unstable; urgency=low

  * support for Windows 2008. Bug #11701

 -- Stefan Gohmann <gohmann@univention.de>  Thu,  2 Jul 2009 10:27:06 +0200

univention-ad-connector (4.0.9-1) unstable; urgency=low

  * added the groups which have a nested group by default to the ignore
    filter:
     - Computers
     - Windows Hosts
     - DC Slave Hosts
     - DC Backup Hosts
    Bug #11816

 -- Stefan Gohmann <gohmann@univention.de>  Tue, 30 Jun 2009 08:40:33 +0200

univention-ad-connector (4.0.8-1) unstable; urgency=low

  * keep the correct lower and upper case during a move in AD. Bug
    #13824

 -- Stefan Gohmann <gohmann@univention.de>  Tue, 30 Jun 2009 08:29:31 +0200

univention-ad-connector (4.0.7-1) unstable; urgency=low

  * don't remove ignored object from the list of the memberships. Bug
    #13550

 -- Stefan Gohmann <gohmann@univention.de>  Mon, 29 Jun 2009 09:41:16 +0200

univention-ad-connector (4.0.7-1) unstable; urgency=low

  * catch some tracebacks during the remove on UCS side. Bug #11810

 -- Stefan Gohmann <gohmann@univention.de>  Mon, 29 Jun 2009 08:40:44 +0200

univention-ad-connector (4.0.6-1) unstable; urgency=low

  * consider a move in UCS. Bug #13745

 -- Stefan Gohmann <gohmann@univention.de>  Mon, 29 Jun 2009 08:20:03 +0200

univention-ad-connector (4.0.5-1) unstable; urgency=low

  * support operations on non-leaf objects. Bug #13803

 -- Stefan Gohmann <gohmann@univention.de>  Fri, 26 Jun 2009 20:46:11 +0200

univention-ad-connector (4.0.4-1) unstable; urgency=low

  * outvalue the ignore filters during the sync. Bug #11027

 -- Stefan Gohmann <gohmann@univention.de>  Fri, 26 Jun 2009 11:01:42 +0200

univention-ad-connector (4.0.3-1) unstable; urgency=low

  * remove the POSIX (shadowLastChange and shadowMax) and Kerberos
    (shadowMax) attributes for the password expiration during the
    password reset. Bug #10190

 -- Stefan Gohmann <gohmann@univention.de>  Thu, 25 Jun 2009 14:55:35 +0200

univention-ad-connector (4.0.2-1) unstable; urgency=low

  * The copypwd utility on windows needs the username as iso8859 string.
    Starting from now the encoding could be configured with the UCR
    variable connector/password/service/encoding. Default is iso8859-15.
    Bug #8516

 -- Stefan Gohmann <gohmann@univention.de>  Thu, 25 Jun 2009 11:51:45 +0200

univention-ad-connector (4.0.1-2) unstable; urgency=low

  * switched to python2.4 (Bug: #14709)

 -- Sönke Schwardt <schwardt@univention.de>  Thu, 11 Jun 2009 12:14:02 +0200

univention-ad-connector (4.0.1-1) unstable; urgency=low

  * install to /usr/share/pyshared for dh_pycentral. Bug #14667

 -- Stefan Gohmann <gohmann@univention.de>  Thu, 11 Jun 2009 13:29:53 +0200

univention-ad-connector (4.0.0-1) unstable; urgency=low

  * Make init script LSB-compliant (Bug #14421)

 -- Moritz Muehlenhoff <muehlenhoff@univention.de>  Fri, 29 May 2009 14:59:38 +0200

univention-ad-connector (3.0.5-1) unstable; urgency=low

  * fixed detection if online update is currently running (Bug: #8736)

 -- Sönke Schwardt <schwardt@univention.de>  Mon, 16 Mar 2009 09:05:34 +0100

univention-ad-connector (3.0.4-3) unstable; urgency=low

  * updated the copyright. Bug #6875

 -- Stefan Gohmann <gohmann@univention.de>  Thu, 12 Mar 2009 13:47:37 +0100

univention-ad-connector (3.0.4-2) unstable; urgency=low

  * fixed bugs in UMC module (Bug #8736)

 -- Sönke Schwardt <schwardt@univention.de>  Fri, 20 Feb 2009 11:08:38 +0100

univention-ad-connector (3.0.3-1) unstable; urgency=low

  * corrected help-message of univention-adsearch
  * added containers to global_ignore_subtree in mapping.py:
     'cn=samba,@%@ldap/base@%@',
     'cn=nagios,@%@ldap/base@%@',
     'ou=Grp Policy Users,@%@connector/ad/ldap/base@%@'
  * fix potential traceback in group_members_sync_to_ucs

 -- Ingo Steuwer <steuwer@univention.de>  Fri, 20 Feb 2009 09:45:32 +0100

univention-ad-connector (3.0.2-2) unstable; urgency=low

  * fixed translation bugs in UMC module (Bug #8736)

 -- Sönke Schwardt <schwardt@univention.de>  Thu, 19 Feb 2009 14:00:37 +0100

univention-ad-connector (3.0.2-1) unstable; urgency=low

  * fixed translation bugs in UMC module (Bug #8736)

 -- Sönke Schwardt <schwardt@univention.de>  Thu, 19 Feb 2009 13:32:35 +0100

univention-ad-connector (3.0.1-1) unstable; urgency=low

  * rebuild for UCS 2.2
  * changed copyright year. Bug #6875

 -- Stefan Gohmann <gohmann@univention.de>  Thu, 19 Feb 2009 08:14:06 +0100

univention-ad-connector (2.0.5-2) unstable; urgency=low

  * fixed translation string (Bug #8736)
  * added missing images (Bug #8736)

 -- Sönke Schwardt <schwardt@univention.de>  Tue, 10 Feb 2009 16:03:49 +0100

univention-ad-connector (2.0.5-1) unstable; urgency=low

  * fixed layout of UMC module (Bug #8736)

 -- Sönke Schwardt <schwardt@univention.de>  Thu, 29 Jan 2009 12:30:43 +0100

univention-ad-connector (2.0.4-4) unstable; urgency=low

  * fixed translation bug for StaticSelection widgets (Bug #8736)

 -- Sönke Schwardt <schwardt@univention.de>  Thu, 22 Jan 2009 10:06:09 +0100

univention-ad-connector (2.0.4-3) unstable; urgency=low

  * removed unused debug output (Bug #8736)

 -- Sönke Schwardt <schwardt@univention.de>  Wed, 21 Jan 2009 18:37:57 +0100

univention-ad-connector (2.0.4-2) unstable; urgency=low

  * added missing file (Bug #8736)

 -- Sönke Schwardt <schwardt@univention.de>  Wed, 21 Jan 2009 18:00:36 +0100

univention-ad-connector (2.0.4-1) unstable; urgency=low

  * added UMC module for AD connector configuration (Bug #8736)

 -- Sönke Schwardt <schwardt@univention.de>  Wed, 21 Jan 2009 17:50:27 +0100

univention-ad-connector (2.0.3-2) unstable; urgency=low

  * don't catch SystemExit Exceptions in main.py

 -- Ingo Steuwer <steuwer@univention.de>  Mon, 12 Jan 2009 07:57:55 +0100

univention-ad-connector (2.0.3-1) unstable; urgency=low

  * don't catch SystemExit Exceptions

 -- Ingo Steuwer <steuwer@univention.de>  Mon, 29 Dec 2008 07:46:48 +0100

univention-ad-connector (2.0.2-3) unstable; urgency=low

  * added additional "import" line (Bug: #9715)

 -- Sönke Schwardt <schwardt@univention.de>  Wed, 24 Sep 2008 13:25:04 +0200

univention-ad-connector (2.0.2-2) unstable; urgency=low

  * disable debug line in connector/__init__.py (Bug: #12031)

 -- Felix Botner <fbotner@visdalen.knut.univention.de>  Tue, 23 Sep 2008 18:41:44 +0200

univention-ad-connector (2.0.2-1) unstable; urgency=low

  * import univention.debug2 instead of univention.debug (Bug: #9715)

 -- Sönke Schwardt <schwardt@univention.de>  Mon, 22 Sep 2008 10:47:21 +0200

univention-ad-connector (2.0.1-1) unstable; urgency=low

  * use python-univention-connector-ad as a pre dependency of
    univention-ad-connector

 -- Stefan Gohmann <gohmann@univention.de>  Thu, 24 Jul 2008 15:41:07 +0200

univention-ad-connector (2.0.0-2) unstable; urgency=low

  * description-workaround (sync empty descriptions as "x") is only needed for w2k

 -- Ingo Steuwer <steuwer@univention.de>  Fri, 18 Jul 2008 08:21:18 +0200

univention-ad-connector (2.0.0-1) unstable; urgency=low

  * replace univention-baseconfig with univention-config-registry
  * add config registry variable-descriptions
  * add config-registry variable connector/ad/mapping/syncmode with default "sync"
  * add config-registry variable connector/ad/mapping/group/language with default "de"
  * implement additional group-membership-functionality for sync of "groups in groups" from ucs to ad
  * fix group membership synchronisation if user is synced later than his groups
  * fix failure if object is moved from an ignored container into a synced one
  * include global_ignore_subtree in ou mapping
  * add config-registry variable connector/ad/mapping/group/exchange in exchange-package

 -- Ingo Steuwer <steuwer@univention.de>  Mon, 28 Apr 2008 15:12:02 +0200

univention-ad-connector (1.2.3-1) unstable; urgency=low

  * fix synchronisation of groups with hosts as member in UCS
 -- Ingo Steuwer <steuwer@univention.de>  Wed, 23 Apr 2008 10:50:18 +0200

univention-ad-connector (1.2.3) unstable; urgency=low

  * separated search for uSNCreated and uSNChanged during poll
  * sync group memberships ("memberOf") after syncing users and groups

 -- Ingo Steuwer <steuwer@univention.de>  Mon, 21 Apr 2008 16:54:54 +0200

univention-ad-connector (1.2.2-10) unstable; urgency=low

  * don't try to get GUID manually for deleted objects if it is already given

 -- Ingo Steuwer <steuwer@univention.de>  Wed, 19 Mar 2008 09:36:11 +0100

univention-ad-connector (1.2.2-9) unstable; urgency=low

  * don't send GUID to univention-debug

 -- Ingo Steuwer <steuwer@univention.de>  Tue, 18 Mar 2008 15:25:17 +0100

univention-ad-connector (1.2.2-8) unstable; urgency=low

  * write tracebacks without univention-debug to /var/log/univention/connector-tracebacks.log

 -- Ingo Steuwer <steuwer@univention.de>  Tue, 18 Mar 2008 09:32:46 +0100

univention-ad-connector (1.2.2-7) unstable; urgency=low

  * add differentiation for users and groups in group-memberships
  * use functions from python-ldap to explode DNs
  * detect rename of OU/CN as modification instead of a move

 -- Ingo Steuwer <steuwer@univention.de>  Thu, 13 Mar 2008 16:36:04 +0100

univention-ad-connector (1.2.2-6) unstable; urgency=low

  * remove extra filter-mapping for object-deletion

 -- Ingo Steuwer <steuwer@univention.de>  Fri, 16 Nov 2007 08:21:42 +0100

univention-ad-connector (1.2.2-5) unstable; urgency=low

  * Add alternative univention-baseconfig depends to allow upgrades

 -- Moritz Muehlenhoff <muehlenhoff@univention.de>  Mon, 12 Nov 2007 15:35:22 +0100

univention-ad-connector (1.2.2-4) unstable; urgency=low

  * add Error-handling during object-mapping

 -- Ingo Steuwer <steuwer@univention.de>  Thu,  8 Nov 2007 11:57:42 +0100

univention-ad-connector (1.2.2-3) unstable; urgency=low

  * import LDAPControl from ldap.controls

 -- Stefan Gohmann <gohmann@univention.de>  Wed, 10 Oct 2007 14:14:30 +0200

univention-ad-connector (1.2.2-2) unstable; urgency=low

  * fixed logfile permissions

 -- Sönke Schwardt <schwardt@univention.de>  Thu, 27 Sep 2007 15:26:55 +0200

univention-ad-connector (1.2.2-1) unstable; urgency=low

  * use the new python-ldap control interface

 -- Stefan Gohmann <gohmann@univention.de>  Thu, 20 Sep 2007 11:54:07 +0200

univention-ad-connector (1.1.2-2) unstable; urgency=low

  * more ucs 2.0 updates

 -- Stefan Gohmann <gohmann@univention.de>  Wed, 19 Sep 2007 10:39:27 +0200

univention-ad-connector (1.1.1-5) unstable; urgency=low

  * install python files into the univention/connector dir

 -- Stefan Gohmann <gohmann@univention.de>  Mon, 13 Aug 2007 21:18:23 +0200

univention-ad-connector (1.1.1-4) unstable; urgency=low

  * Bump version.

 -- Moritz Muehlenhoff <muehlenhoff@univention.de>  Wed,  8 Aug 2007 11:29:39 +0200

univention-ad-connector (1.1.1-3) unstable; urgency=low

  * Adapt to Univention Directory Listener.

 -- Moritz Muehlenhoff <muehlenhoff@univention.de>  Wed,  8 Aug 2007 11:28:02 +0200

univention-ad-connector (1.1.1-2) unstable; urgency=low

  * more wording change univention-config-registry and univention-
    baseconfig

 -- Stefan Gohmann <gohmann@univention.de>  Fri,  3 Aug 2007 09:45:37 +0200

univention-ad-connector (1.1.1-1) unstable; urgency=low

  * don't delete a object on ucs site if the object should be ignored
    (match_filter)

 -- Stefan Gohmann <gohmann@univention.de>  Tue, 24 Jul 2007 11:16:41 +0200

univention-ad-connector (1.1.0-1) unstable; urgency=low

  * support Windows 2000, applied patches from the management scope
  * fix dependencies

 -- Stefan Gohmann <gohmann@univention.de>  Tue, 24 Jul 2007 10:15:46 +0200

univention-ad-connector (1.0.0-2) unstable; urgency=low

  * encoded files utf-8

 -- Janis Meybohm <meybohm@univention.de>  Wed, 13 Jun 2007 16:09:48 +0200

univention-ad-connector (1.0.0-1) unstable; urgency=low

  * update to ucs 2.0 policies

 -- Stefan Gohmann <gohmann@univention.de>  Mon, 21 May 2007 17:01:17 +0200

univention-ad-connector (0.3-26) unstable; urgency=low

  * the old copypwd process breaks the lsass.exe process under windows 2003
  sp1. The new package fixes this behavior

 -- Stefan Gohmann <gohmann@univention.de>  Thu,  8 Mar 2007 13:41:43 +0100

univention-ad-connector (0.3-25) unstable; urgency=low

  * some more code cleanup

 -- Stefan Gohmann <gohmann@univention.de>  Wed, 22 Nov 2006 08:08:39 +0100

univention-ad-connector (0.3-16) unstable; urgency=low

  * unset the ucs attribute if the attribute was removed on ad side

 -- Stefan Gohmann <gohmann@univention.de>  Tue, 21 Nov 2006 13:50:29 +0100

univention-ad-connector (0.3-15) unstable; urgency=low

  * some code cleanup

 -- Stefan Gohmann <gohmann@univention.de>  Tue, 14 Nov 2006 20:31:56 +0100

univention-ad-connector (0.3-14) unstable; urgency=low

  * sync the group membership from UCS to AD

 -- Stefan Gohmann <gohmann@univention.de>  Fri, 27 Oct 2006 14:24:46 +0200

univention-ad-connector (0.3-13) unstable; urgency=low

  * ignore the deleted object if the lastKnownAttribute is not set

 -- Stefan Gohmann <gohmann@univention.de>  Mon,  2 Oct 2006 16:51:55 +0200

univention-ad-connector (0.3-12) unstable; urgency=low

  * Only remove cache when updating from 1.3-1.

 -- Martin Kuehl <kuehl@univention.de>  Thu,  7 Sep 2006 12:53:46 +0200

univention-ad-connector (0.3-11) unstable; urgency=low

  * Remove baseconfig cache at end of postinstall.

 -- Martin Kuehl <kuehl@univention.de>  Thu,  7 Sep 2006 11:33:47 +0200

univention-ad-connector (0.3-10) unstable; urgency=low

  * added a pre dependency to univention-baseconfig with api change

 -- Stefan Gohmann <gohmann@univention.de>  Fri, 11 Aug 2006 11:48:52 +0200

univention-ad-connector (0.3-9) unstable; urgency=low

  * migrate baseconfig handler to python module

 -- Martin Kuehl <kuehl@univention.de>  Wed, 17 May 2006 10:07:05 +0200

univention-ad-connector (0.3-8) unstable; urgency=low

  * additional Exchange-Mappings for groups to be found in global addressbook

 -- Ingo Steuwer <steuwer@univention.de>  Fri, 12 May 2006 11:32:02 +0200

univention-ad-connector (0.3-7) unstable; urgency=low

  * ignore special encoded Exchange-attributes
  * extend mapping.py by optional custom-attributes for Exchange-Sync
  * introduce package univention-ad-connector-exchange with
    - schema-definitions for exchange-parameters to be stored in UCS
    - custom-attributes for those extension
    - enable sync of attributes by univention-baseconfig

 -- Ingo Steuwer <steuwer@univention.de>  Tue, 18 Apr 2006 08:53:16 +0200

univention-ad-connector (0.3-2) unstable; urgency=low

  * add optional mail-attribute mappings
  * fixed sync of custom attributes
	
 -- Ingo Steuwer <steuwer@univention.de>  Wed, 12 Apr 2006 14:27:35 +0200

univention-ad-connector (0.3-1) unstable; urgency=low

  * support identical LDAP-Base for UCS and AD
  * ignore mail-subcontainer
  * start connector after installation

 -- Ingo Steuwer <steuwer@univention.de>  Fri,  7 Apr 2006 15:36:28 +0200

univention-ad-connector (0.2-4) unstable; urgency=low

  * automatically create links to init script to the various runlevels

 -- Wolf Wiegand <wolf@anton.knut.univention.de>  Wed, 15 Mar 2006 17:22:55 +0100

univention-ad-connector (0.2-3) unstable; urgency=low

  * don't follow ldap-referrals for AD-connections (may loose credentials)
  * encoding-changes correlating with new python2.4-behavior

 -- Ingo Steuwer <steuwer@univention.de>  Tue,  8 Nov 2005 15:42:02 +0100

univention-ad-connector (0.1-4) unstable; urgency=low

  * Switch to python 2.4

 -- Alexander Reelsen <reelsen@univention.de>  Mon, 19 Sep 2005 11:28:40 +0200

univention-ad-connector (0.1-3) unstable; urgency=low

  * reimplemented internal.cfg
  * bugfixes in encoding and ldap.explode

 -- Ingo Steuwer <steuwer@univention.de>  Tue, 30 Aug 2005 09:00:07 +0200

univention-ad-connector (0.1-2) unstable; urgency=low

  * bugfixes after first beta-test
  * restart sync after stopped slapd in all cases
  * better filter-handling (case-insensitive with attributes)
  * registered baseconfig-values in univention-console

 -- Ingo Steuwer <steuwer@univention.de>  Thu, 11 Aug 2005 08:40:27 +0200

univention-ad-connector (0.1-1) unstable; urgency=low

  * initial release

 -- Stefan Gohmann <gohmann@univention.de>  Mon,  3 Jan 2005 15:40:07 +0100
<|MERGE_RESOLUTION|>--- conflicted
+++ resolved
@@ -2,11 +2,7 @@
 
   * Bug #49981: Made mappings user configurable
 
-<<<<<<< HEAD
- -- Max Christian Pohle <pohle@univention.de>  Tue, 24 Nov 2020 15:10:00 +0100
-=======
- -- Max Christian Pohle <pohle@univention.de>  Tue, 24 Nov 2020 15:38:05 +0100
->>>>>>> 8a2eed57
+ -- Max Christian Pohle <pohle@univention.de>  Tue, 24 Nov 2020 15:58:02 +0100
 
 univention-ad-connector (13.0.0-56) unstable; urgency=medium
 
