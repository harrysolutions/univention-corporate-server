<<<<<<< HEAD
univention-ad-connector (13.0.0-57) unstable; urgency=medium
=======
univention-ad-connector (13.0.0-58) unstable; urgency=medium
>>>>>>> 6d966e34

  * Bug #49981: Made mappings user configurable

 -- Max Christian Pohle <pohle@univention.de>  Tue, 17 Nov 2020 19:47:58 +0100

univention-ad-connector (13.0.0-56) unstable; urgency=medium

  * Bug #51929: update group member cache after move

 -- Felix Botner <botner@univention.de>  Tue, 03 Nov 2020 15:29:11 +0100

univention-ad-connector (13.0.0-55) unstable; urgency=medium

  * Bug #51904: Fix typo which lead to change of pwdChangeNextLogin if password resetted
    without changing the flag

 -- Julia Bremer <bremer@univention.de>  Mon, 05 Oct 2020 19:14:28 +0200

univention-ad-connector (13.0.0-54) unstable; urgency=medium

  * Bug #51501: fixed exception handling

 -- Felix Botner <botner@univention.de>  Mon, 05 Oct 2020 10:35:45 +0200

univention-ad-connector (13.0.0-53) unstable; urgency=medium

  * Bug #51501: reconnect if transport connection is disconnected

 -- Christian Castens <castens@univention.de>  Tue, 29 Sep 2020 18:17:08 +0200

univention-ad-connector (13.0.0-51) unstable; urgency=medium

  * Bug #51673: support ldaps in univention-adsearch/list-rejected

 -- Felix Botner <botner@univention.de>  Mon, 07 Sep 2020 16:54:17 +0200

univention-ad-connector (13.0.0-50) unstable; urgency=medium

  * Bug #51915: Fix error handling regression of Bug #51518

 -- Arvid <requate@univention.de>  Thu, 27 Aug 2020 11:08:13 +0200

univention-ad-connector (13.0.0-49) unstable; urgency=medium

  * Bug #51647: fix regression of Bug #18501:
    Synchronize AD:"mail" again to UDM:"mailPrimaryAddress"

 -- Arvid <requate@univention.de>  Wed, 15 Jul 2020 15:18:35 +0200

univention-ad-connector (13.0.0-48) unstable; urgency=medium

  * Bug #51585: Sync pwdChangeNextLogin to UCS if password is not set

 -- Julia Bremer <bremer@univention.de>  Sat, 27 Jun 2020 13:37:58 +0200

univention-ad-connector (13.0.0-46) unstable; urgency=medium

  * Bug #51567: Allow snyc_from_ucs synchronization model for
    otherHomePhone to coexist with that for proxyAddresses

 -- Arvid <requate@univention.de>  Wed, 24 Jun 2020 17:13:40 +0200

univention-ad-connector (13.0.0-45) unstable; urgency=medium

  * Bug #51567: Fix synchronization of otherHomePhone

 -- Arvid <requate@univention.de>  Wed, 24 Jun 2020 15:40:32 +0200

univention-ad-connector (13.0.0-44) unstable; urgency=medium

  * Bug #18501: Fix dummy default for object_old

 -- Arvid <requate@univention.de>  Mon, 22 Jun 2020 21:55:53 +0200

univention-ad-connector (13.0.0-43) unstable; urgency=medium

  * Bug #18501: Fix handling of proxyAddresses mapping
    in combination with the Diff-Mode code.

 -- Arvid <requate@univention.de>  Mon, 22 Jun 2020 19:38:35 +0200

univention-ad-connector (13.0.0-42) unstable; urgency=medium

  * Bug #51518: add UCR connector/ad/mapping/attributes/irrelevant

 -- Arvid <requate@univention.de>  Thu, 18 Jun 2020 23:40:51 +0200

univention-ad-connector (13.0.0-41) unstable; urgency=medium

  * Bug #51462: Add dependency to heimdal-clients and restart the umc-server
    after this update

 -- Julia Bremer <bremer@univention.de>  Thu, 18 Jun 2020 13:39:45 +0200

univention-ad-connector (13.0.0-37) unstable; urgency=medium

  * Bug #51518: Ignore changes to certain attributes
  * Bug #51518: Skip the LDAP redirects during AD search
  * Bug #51518: Basic profiling support via UCR con*/ad/poll/profiling

 -- Arvid <requate@univention.de>  Wed, 17 Jun 2020 18:53:20 +0200

univention-ad-connector (13.0.0-36) unstable; urgency=medium

  * Bug #18501: Mark single_value attributes programmatically
    and log the mapping on startup at INFO debug level.

 -- Arvid <requate@univention.de>  Wed, 17 Jun 2020 18:46:29 +0200

univention-ad-connector (13.0.0-35) unstable; urgency=medium

  * Bug #18501: Backport of Diff-Mode from S4-Connector

 -- Arvid <requate@univention.de>  Wed, 17 Jun 2020 18:41:02 +0200

univention-ad-connector (13.0.0-34) unstable; urgency=medium

  * Bug #51298: Sync pwdChangeNextLogin from/to AD

 -- Julia Bremer <bremer@univention.de>  Fri, 05 Jun 2020 20:46:40 +0200

univention-ad-connector (13.0.0-33) unstable; urgency=medium

  * Bug #51160: make UCR templates compatible to python3

 -- Florian Best <best@univention.de>  Thu, 23 Apr 2020 17:23:08 +0200

univention-ad-connector (13.0.0-32) unstable; urgency=medium

  * Bug #50492: Code cleanup

 -- Julia Bremer <bremer@univention.de>  Sun, 08 Mar 2020 16:39:06 +0100

univention-ad-connector (13.0.0-31) unstable; urgency=medium

  * Bug #50630: Fix  Group members are replaced as whole instead of applying a diff

 -- Julia Bremer <bremer@univention.de>  Thu, 05 Mar 2020 09:36:59 +0100

univention-ad-connector (13.0.0-30) unstable; urgency=medium

  * Bug #50492: Sync kerberos hashes

 -- Julia Bremer <bremer@univention.de>  Tue, 03 Mar 2020 17:36:35 +0100

univention-ad-connector (13.0.0-29) unstable; urgency=medium

  * Bug #50674: add "$@" to prepare-new-instance

 -- Jürn Brodersen <brodersen@univention.de>  Wed, 29 Jan 2020 10:37:06 +0100

univention-ad-connector (13.0.0-28) unstable; urgency=medium

  * Bug #50674: fix ad-connector prepare-new-instance

 -- Jürn Brodersen <brodersen@univention.de>  Tue, 28 Jan 2020 13:54:16 +0100

univention-ad-connector (13.0.0-27) unstable; urgency=medium

  * Bug #50674: fix translation in UCR variable description

 -- Johannes Keiser <keiser@univention.de>  Tue, 28 Jan 2020 11:43:27 +0100

univention-ad-connector (13.0.0-26) unstable; urgency=medium

  * Bug #50674: try to generate a valid ldap filter

 -- Jürn Brodersen <brodersen@univention.de>  Tue, 28 Jan 2020 09:23:53 +0100

univention-ad-connector (13.0.0-25) unstable; urgency=medium

  * Bug #50674: Add UCR variable 'connector/ad/mapping/user/ignorefilter'
    for bulk ignoring via LDAP-Filter

 -- Julia Bremer <bremer@univention.de>  Wed, 22 Jan 2020 18:42:18 +0100

univention-ad-connector (13.0.0-24) unstable; urgency=medium

  * Bug #50643: Feedback from QA

 -- Arvid Requate <requate@univention.de>  Tue, 14 Jan 2020 11:34:31 +0100

univention-ad-connector (13.0.0-19) unstable; urgency=medium

  * Bug #50643: turn self.group_members_cache_* into a set() to avoid
    unbound resource consumption due to unlimted appending to lists.

 -- Arvid Requate <requate@univention.de>  Thu, 19 Dec 2019 13:19:58 +0100

univention-ad-connector (13.0.0-18) unstable; urgency=medium

  * Bug #49168: add missing python-notifier dependency

 -- Florian Best <best@univention.de>  Thu, 05 Dec 2019 11:29:59 +0100

univention-ad-connector (13.0.0-17) unstable; urgency=medium

  * Bug #49168: migrate to dh_python

 -- Florian Best <best@univention.de>  Tue, 12 Nov 2019 10:16:29 +0100

univention-ad-connector (13.0.0-16) unstable; urgency=medium

  * Bug #50205: Update links from UCS 4.x-y to UCS 4.4-2

 -- Philipp Hahn <hahn@univention.de>  Fri, 20 Sep 2019 14:32:30 +0200

univention-ad-connector (13.0.0-15) unstable; urgency=medium

  * Bug #48027: Fix links to https

 -- Fathan Vidjaja <vidjaja@univention.de>  Wed, 14 Aug 2019 14:41:01 +0200

univention-ad-connector (13.0.0-14) unstable; urgency=medium

  * Bug #48027: Fix links in UMC to UCS 4.4 documentation

 -- Fathan Vidjaja <vidjaja@univention.de>  Wed, 14 Aug 2019 14:14:41 +0200

univention-ad-connector (13.0.0-13) unstable; urgency=medium

  *  Bug #48027: Fix links in UMC to the UCS 4.4 documentation 

 -- Fathan Vidjaja <vidjaja@univention.de>  Wed, 14 Aug 2019 12:13:17 +0200

univention-ad-connector (13.0.0-12) unstable; urgency=medium

  * Bug #48698: Fix GUI visible spelling errors

 -- Philipp Hahn <hahn@univention.de>  Thu, 08 Aug 2019 07:10:48 +0200

univention-ad-connector (13.0.0-11) unstable; urgency=medium

  * Bug #48698: Fix user visible spelling errors

 -- Philipp Hahn <hahn@univention.de>  Thu, 08 Aug 2019 05:46:39 +0200

univention-ad-connector (13.0.0-10) unstable; urgency=medium

  * Bug #49640: fix sql evaluation in remove_{ucs,ad}_rejected.py

 -- Julia Bremer <bremer@univention.de>  Thu, 25 Jul 2019 13:43:05 +0200

univention-ad-connector (13.0.0-9) unstable; urgency=medium

  * Bug #49111: removed password service refs

 -- Felix Botner <botner@univention.de>  Tue, 30 Apr 2019 12:22:19 +0200

univention-ad-connector (13.0.0-8) unstable; urgency=medium

  * Bug #45127: fixed debug message

 -- Felix Botner <botner@univention.de>  Wed, 24 Apr 2019 09:56:08 +0200

univention-ad-connector (13.0.0-7) unstable; urgency=medium

  * Bug #45127: reconnect in get_password_from_ad if drs repl fails

 -- Felix Botner <botner@univention.de>  Tue, 23 Apr 2019 16:27:55 +0200

univention-ad-connector (13.0.0-6) unstable; urgency=medium

  * Bug #41553: remove dead custom attribute code

 -- Florian Best <best@univention.de>  Thu, 11 Apr 2019 09:17:21 +0200

univention-ad-connector (13.0.0-5) unstable; urgency=medium

  * Bug #48995: adjust require.toUrl() call for dojoConfig.cacheBust

 -- Johannes Keiser <keiser@univention.de>  Thu, 14 Mar 2019 15:30:34 +0100

univention-ad-connector (13.0.0-4) unstable; urgency=medium

  * Bug #27804: remove the use of univention.admin.config

 -- Florian Best <best@univention.de>  Thu, 14 Mar 2019 14:07:17 +0100

univention-ad-connector (13.0.0-3) unstable; urgency=medium

  * Bug #48714: added dependency to smbclient

 -- Felix Botner <botner@univention.de>  Wed, 20 Feb 2019 12:57:54 +0100

univention-ad-connector (13.0.0-2) unstable; urgency=medium

  * Bug #48700: Add reworked logo

 -- Ole Schwiegert <schwiegert@univention.de>  Tue, 19 Feb 2019 09:23:00 +0100

univention-ad-connector (13.0.0-1) unstable; urgency=medium

  * Bug #48326: UCS-4.4-0 version bump

 -- Philipp Hahn <hahn@univention.de>  Fri, 14 Dec 2018 15:12:42 +0100

univention-ad-connector (12.0.0-41) unstable; urgency=medium

  * Bug #48227: version bump

 -- Arvid Requate <requate@univention.de>  Wed, 28 Nov 2018 15:09:23 +0100

univention-ad-connector (12.0.0-40) unstable; urgency=medium

  * Bug #48227: ad/member mode: Fix keberos authentication error
    in case of time skew also in univention-adsearch

 -- Arvid Requate <requate@univention.de>  Wed, 28 Nov 2018 14:58:47 +0100

univention-ad-connector (12.0.0-39) unstable; urgency=medium

  * Bug #46751: Fix proxyAddress attribute sync if it is empty

 -- Stefan Gohmann <gohmann@univention.de>  Wed, 28 Nov 2018 12:41:58 +0100

univention-ad-connector (12.0.0-38) unstable; urgency=medium

  * Bug #47069: Fix AD to UCS password hash synchronization in case
    a custom Domain Admin account is used.

 -- Arvid Requate <requate@univention.de>  Tue, 27 Nov 2018 20:58:11 +0100

univention-ad-connector (12.0.0-37) unstable; urgency=medium

  * Bug #42430: The traceback failedToSetAdministratorPassword is
    currently thrown in different places. More tracebacks for different
    errors have been added.

 -- Stefan Gohmann <gohmann@univention.de>  Tue, 27 Nov 2018 20:00:23 +0100

univention-ad-connector (12.0.0-36) unstable; urgency=medium

  * Bug #48227: ad/member mode: Fix keberos authentication error
    in case of time skew.

 -- Arvid Requate <requate@univention.de>  Tue, 27 Nov 2018 19:34:47 +0100

univention-ad-connector (12.0.0-35) unstable; urgency=medium

  * Bug #44024: Fix password sync AD to UCS on systems that have
    connector/ldap/server set to a server with read-only OpenLDAP.

 -- Arvid Requate <requate@univention.de>  Tue, 27 Nov 2018 12:29:15 +0100

univention-ad-connector (12.0.0-34) unstable; urgency=medium

  * Bug #48082: univention-adsearch encoding

 -- Felix Botner <botner@univention.de>  Thu, 22 Nov 2018 18:21:43 +0100

univention-ad-connector (12.0.0-33) unstable; urgency=medium

  * Bug #48082: univention-adsearch encoding

 -- Felix Botner <botner@univention.de>  Thu, 22 Nov 2018 11:28:42 +0100

univention-ad-connector (12.0.0-32) unstable; urgency=medium

  * Bug #48153: added connector/ad/mapping/sync/userPrincipalName

 -- Felix Botner <botner@univention.de>  Wed, 21 Nov 2018 12:19:36 +0100

univention-ad-connector (12.0.0-31) unstable; urgency=medium

  * Bug #48153: fixed last commit

 -- Felix Botner <botner@univention.de>  Wed, 21 Nov 2018 10:57:21 +0100

univention-ad-connector (12.0.0-30) unstable; urgency=medium

  * Bug #48153: update userPrincipalName in AD

 -- Felix Botner <botner@univention.de>  Tue, 20 Nov 2018 16:19:31 +0100

univention-ad-connector (12.0.0-29) unstable; urgency=medium

  * Bug #43189: space separated attribute list as parameter

 -- Felix Botner <botner@univention.de>  Thu, 08 Nov 2018 13:43:59 +0100

univention-ad-connector (12.0.0-28) unstable; urgency=medium

  * Bug #48082: univention-adsearch encoding

 -- Felix Botner <botner@univention.de>  Thu, 08 Nov 2018 13:25:06 +0100

univention-ad-connector (12.0.0-27) unstable; urgency=medium

  * Bug #47396: Fixed cn = Subschema rejects in ad-connector

 -- Julia Bremer <bremer@univention.de>  Mon, 29 Oct 2018 09:24:01 +0100

univention-ad-connector (12.0.0-26) unstable; urgency=medium

  * Bug #47856: Avoid overwriting customer UCR variable values in
    univention-ad-connector-exchange.postinst

 -- Arvid Requate <requate@univention.de>  Tue, 16 Oct 2018 21:02:36 +0200

univention-ad-connector (12.0.0-25) unstable; urgency=medium

  * Bug #47858: make univention-adsearch use the certificate chain file

 -- Arvid Requate <requate@univention.de>  Tue, 16 Oct 2018 19:29:36 +0200

univention-ad-connector (12.0.0-24) unstable; urgency=medium

  * Bug #47858: make univention-adsearch use the certificate chain file

 -- Arvid Requate <requate@univention.de>  Tue, 16 Oct 2018 15:59:42 +0200

univention-ad-connector (12.0.0-23) unstable; urgency=medium

  * Bug #47901: support sasl/gssapi in
    make-deleted-objects-readable-for-this-machine and
    well-known-sid-object-rename

 -- Felix Botner <botner@univention.de>  Mon, 08 Oct 2018 17:26:19 +0200

univention-ad-connector (12.0.0-22) unstable; urgency=medium

  * Bug #47209: do not remove post_attributes during add to ad

 -- Felix Botner <botner@univention.de>  Tue, 18 Sep 2018 16:50:51 +0200

univention-ad-connector (12.0.0-21) unstable; urgency=medium

  * Bug #47232: Fix broken code

 -- Arvid Requate <requate@univention.de>  Tue, 14 Aug 2018 20:57:49 +0200

univention-ad-connector (12.0.0-20) unstable; urgency=medium

  * Bug #47232: Improve robustness of object resync

 -- Arvid Requate <requate@univention.de>  Tue, 14 Aug 2018 10:33:34 +0200

univention-ad-connector (12.0.0-19) unstable; urgency=medium

  * Bug #47232: Improve robustness of object resync

 -- Arvid Requate <requate@univention.de>  Mon, 13 Aug 2018 19:23:39 +0200

univention-ad-connector (12.0.0-18) unstable; urgency=medium

  * Bug #47232: Improve robustness of object resync by skipping
    unidentified AD objects
  * Skip referrals in resync_object_from_ad.py
  * Fix exception handling in resync_object_from_ucs.py

 -- Arvid Requate <requate@univention.de>  Tue, 07 Aug 2018 19:28:02 +0200

univention-ad-connector (12.0.0-17) unstable; urgency=medium

  * Bug #47025: updated ad binary attributes list

 -- Felix Botner <botner@univention.de>  Thu, 02 Aug 2018 15:32:31 +0200

univention-ad-connector (12.0.0-16) unstable; urgency=medium

  * Bug #47430: Fix regression of Bug #45779

 -- Arvid Requate <requate@univention.de>  Wed, 01 Aug 2018 12:36:47 +0200

univention-ad-connector (12.0.0-15) unstable; urgency=medium

  * Bug #47232: Typo fixed in univention-ad-connector.install

 -- Arvid Requate <requate@univention.de>  Thu, 26 Jul 2018 14:34:43 +0200

univention-ad-connector (12.0.0-14) unstable; urgency=medium

  * Bug #47232: Add short options to resync_object_* and remove_*_rejected

 -- Arvid Requate <requate@univention.de>  Thu, 26 Jul 2018 10:23:12 +0200

univention-ad-connector (12.0.0-13) unstable; urgency=medium

  * Bug #47232: Add resync_object_from_* and remove_*_rejected

 -- Arvid Requate <requate@univention.de>  Wed, 25 Jul 2018 18:51:07 +0200

univention-ad-connector (12.0.0-12) unstable; urgency=medium

  * Bug #47049: restart connector on extended attribute changes

 -- Felix Botner <botner@univention.de>  Fri, 15 Jun 2018 12:21:37 +0200

univention-ad-connector (12.0.0-11) unstable; urgency=medium

  * Bug #47096: bindpwdfile support

 -- Felix Botner <botner@univention.de>  Mon, 28 May 2018 18:24:52 +0200

univention-ad-connector (12.0.0-10) unstable; urgency=medium

  * Bug #47091: Fix typo

 -- Arvid Requate <requate@univention.de>  Mon, 28 May 2018 12:18:31 +0200

univention-ad-connector (12.0.0-9) unstable; urgency=medium

  * Bug #47091: Improve error feedback

 -- Arvid Requate <requate@univention.de>  Mon, 28 May 2018 12:07:28 +0200

univention-ad-connector (12.0.0-8) unstable; urgency=medium

  * Bug #45779: fix econding issues in getting/setting rejects

 -- Felix Botner <botner@univention.de>  Tue, 08 May 2018 13:45:09 +0200

univention-ad-connector (12.0.0-7) unstable; urgency=medium

  * Bug #45760: update shadowMax, shadowLastChange and krb5PasswordEnd
    during password sync from ad

 -- Felix Botner <botner@univention.de>  Tue, 08 May 2018 11:59:42 +0200

univention-ad-connector (12.0.0-6) unstable; urgency=medium

  * Bug #44478: Output exception details in check_domain and admember_join

 -- Arvid Requate <requate@univention.de>  Thu, 22 Mar 2018 19:58:42 +0100

univention-ad-connector (12.0.0-5) unstable; urgency=medium

  * Bug #41574: fixed unix2ad_time, ad2unix_time revert

 -- Felix Botner <botner@univention.de>  Mon, 26 Feb 2018 14:37:20 +0100

univention-ad-connector (12.0.0-4) unstable; urgency=medium

  * Bug #41574: fixed unix2ad_time, ad2unix_time

 -- Felix Botner <botner@univention.de>  Thu, 22 Feb 2018 17:28:00 +0100

univention-ad-connector (12.0.0-3) unstable; urgency=medium

  * Bug #39817: unify disabled/locked

 -- Florian Best <best@univention.de>  Mon, 29 Jan 2018 16:16:33 +0100

univention-ad-connector (12.0.0-2) unstable; urgency=medium

  * Bug #43336: remove XS-Python-Version

 -- Florian Best <best@univention.de>  Thu, 21 Dec 2017 11:52:27 +0100

univention-ad-connector (12.0.0-1) unstable; urgency=medium

  * Bug #45841: UCS-4.3 version bump

 -- Jürn Brodersen <brodersen@univention.de>  Mon, 11 Dec 2017 14:40:33 +0100

univention-ad-connector (11.0.6-33) unstable; urgency=medium

  * Bug #43745: depend on explicit version of univention-lib

 -- Florian Best <best@univention.de>  Fri, 17 Nov 2017 15:56:28 +0100

univention-ad-connector (11.0.6-32) unstable; urgency=medium

  * Bug #43745: adapt to API change

 -- Florian Best <best@univention.de>  Thu, 09 Nov 2017 20:43:14 +0100

univention-ad-connector (11.0.6-31) unstable; urgency=medium

  * Bug #18680: Fix ignore_object logic

 -- Arvid Requate <requate@univention.de>  Wed, 25 Oct 2017 19:36:11 +0200

univention-ad-connector (11.0.6-30) unstable; urgency=medium

  * Bug #18501: Revert changes, they change the mapping file

 -- Arvid Requate <requate@univention.de>  Tue, 24 Oct 2017 18:04:23 +0200

univention-ad-connector (11.0.6-29) unstable; urgency=medium

  * Bug #36480: Revert changes, they are blocking revert of Bug #18501

 -- Arvid Requate <requate@univention.de>  Tue, 24 Oct 2017 18:04:23 +0200

univention-ad-connector (11.0.6-27) unstable; urgency=medium

  * Bug #41335: fix typo

 -- Florian Best <best@univention.de>  Thu, 31 Aug 2017 10:48:04 +0200

univention-ad-connector (11.0.6-26) unstable; urgency=medium

  * Bug #41335: restart AD Connector in postinst

 -- Florian Best <best@univention.de>  Wed, 30 Aug 2017 17:34:24 +0200

univention-ad-connector (11.0.6-25) unstable; urgency=medium

  * Bug #36480: adc: bump python-univention-lib dependency
  * Bug #36480: adc: implement correct `con_other_attribute` handling
  * Bug #36480: adc: fix deletion of `con_other_attribute` if non existent

 -- Lukas Oyen <oyen@univention.de>  Wed, 23 Aug 2017 14:23:47 +0200

univention-ad-connector (11.0.6-24) unstable; urgency=medium

  * Bug #45134: fix search filter replacing in univention-adsearch

 -- Florian Best <best@univention.de>  Tue, 22 Aug 2017 13:41:03 +0200

univention-ad-connector (11.0.6-23) unstable; urgency=medium

  * Bug #11658: adc: fix typo in ad/mapping.py
  * Bug #11658: adc: fix default_naming_context retrieval

 -- Lukas Oyen <oyen@univention.de>  Wed, 16 Aug 2017 17:08:16 +0200

univention-ad-connector (11.0.6-22) unstable; urgency=medium

  * Bug #45134: fixup

 -- Florian Best <best@univention.de>  Wed, 09 Aug 2017 14:04:36 +0200

univention-ad-connector (11.0.6-21) unstable; urgency=medium

  * Bug #45134: fix search filter in univention-adsearch

 -- Florian Best <best@univention.de>  Wed, 09 Aug 2017 13:43:44 +0200

univention-ad-connector (11.0.6-20) unstable; urgency=medium

  * Bug #45124: adc: fix __get_highestCommittedUSN()

 -- Lukas Oyen <oyen@univention.de>  Mon, 07 Aug 2017 08:50:21 +0200

univention-ad-connector (11.0.6-19) unstable; urgency=medium

  * Bug #18680: adc: improve logging on `__ignore_object()`
  * Bug #18680: adc: fix nested group deletion bug

 -- Lukas Oyen <oyen@univention.de>  Thu, 27 Jul 2017 14:52:13 +0200

univention-ad-connector (11.0.6-18) unstable; urgency=medium

  * Bug #38619: adc: update to class `configdb` as defined in s4c

 -- Lukas Oyen <oyen@univention.de>  Thu, 27 Jul 2017 14:45:15 +0200

univention-ad-connector (11.0.6-17) unstable; urgency=medium

  * Bug #11658: ad-connector: implement ldap filter escaping function
  * Bug #11658: ad-connector: unify ldap operations
  * Bug #11658: ad-connector: escape ldap filter expressions
  * Bug #11658: ad-connector: never return `None` from _decode_dn_from_config_option()
  * Bug #11658: ad-connector: fix error in group membership mapping.

 -- Lukas Oyen <oyen@univention.de>  Thu, 27 Jul 2017 14:35:44 +0200

univention-ad-connector (11.0.6-16) unstable; urgency=medium

  * Bug #36480: ad-connector deduplicate UCS LDAP attribute values
  * Bug #18501: ad-connector: implement diff-mode in `sync_from_ucs()`

 -- Lukas Oyen <oyen@univention.de>  Thu, 27 Jul 2017 14:21:29 +0200

univention-ad-connector (11.0.6-15) unstable; urgency=medium

  * Bug #41335: prevent starting multiple AD connector instances

 -- Florian Best <best@univention.de>  Tue, 25 Jul 2017 18:39:51 +0200

univention-ad-connector (11.0.6-14) unstable; urgency=medium

  * Bug #45011: merge S4 Connector changes

 -- Florian Best <best@univention.de>  Tue, 25 Jul 2017 18:30:10 +0200

univention-ad-connector (11.0.6-13) unstable; urgency=medium

  * Bug #45037: prevent IOError if f.close() was already called

 -- Florian Best <best@univention.de>  Mon, 24 Jul 2017 14:39:20 +0200

univention-ad-connector (11.0.6-11) unstable; urgency=medium

  * Bug #45011: don't log tracebacks for objects which are ignored
  	nevertheless

 -- Florian Best <best@univention.de>  Thu, 20 Jul 2017 15:38:55 +0200

univention-ad-connector (11.0.6-10) unstable; urgency=medium

  * Bug #45011: fix handling of object types
  * Bug #45037: add possibility to start AD connector in foreground

 -- Florian Best <best@univention.de>  Wed, 19 Jul 2017 10:56:38 +0200

univention-ad-connector (11.0.6-9) unstable; urgency=medium

  * Bug #41619: Applied patch from Florian Best - Catch NoSuchProcess
    exception

 -- Johannes Keiser <keiser@univention.de>  Thu, 06 Jul 2017 17:57:18 +0200

univention-ad-connector (11.0.6-8) unstable; urgency=medium

  * Bug #40813: port UDM skip recreation patches from s4-connector

 -- Lukas Oyen <oyen@univention.de>  Thu, 06 Jul 2017 11:25:38 +0200

univention-ad-connector (11.0.6-7) unstable; urgency=low

  * Bug #43470: Handle UCRV */autostart through systemd
  * Bug #43874: help systemd track pidfile

 -- Philipp Hahn <hahn@univention.de>  Wed, 15 Mar 2017 08:52:56 +0100

univention-ad-connector (11.0.6-6) unstable; urgency=low

  * Bug #42296: no need to restart apache

 -- Felix Botner <botner@univention.de>  Wed, 08 Feb 2017 12:45:31 +0100

univention-ad-connector (11.0.6-5) unstable; urgency=low

  * Bug #42296: removed config from system

 -- Felix Botner <botner@univention.de>  Wed, 08 Feb 2017 11:07:44 +0100

univention-ad-connector (11.0.6-4) unstable; urgency=low

  * Bug #42296: removed apache config, no longer needed

 -- Felix Botner <botner@univention.de>  Wed, 08 Feb 2017 10:44:19 +0100

univention-ad-connector (11.0.6-2) unstable; urgency=low

  * Bug #38438: start-stop-daemon --oknodo

 -- Philipp Hahn <hahn@univention.de>  Fri, 03 Feb 2017 08:53:55 +0100

univention-ad-connector (11.0.6-1) unstable; urgency=medium

  * Bug #39731: allow file uploads without XSRF protection

 -- Florian Best <best@univention.de>  Wed, 01 Feb 2017 14:36:32 +0100

univention-ad-connector (11.0.5-18) unstable; urgency=low

  * Bug #43216: Continue writing mailPrimaryAddress to AD attribute mail.

 -- Arvid Requate <requate@univention.de>  Mon, 30 Jan 2017 17:23:21 +0100

univention-ad-connector (11.0.5-17) unstable; urgency=low

  * Bug #43216: Revised mapping for MS-Exchange related 'proxyAddresses'
    (mailPrimaryAddress, mailAlternativeAddress) <-> proxyAddresses
    instead of
    (mailPrimaryAddress <-> mail, mailAlternativeAddress <-> proxyAddresses)
  * split proxyAddresses methods off into separate module
  * A sync_mode='read' hack for mailAlternativeAddress has been introduced
    to avoid duplicate ldap.MOD_REPLACE entries in sync_from_ucs modlist
  * Note: currently this leaves the "mail" attribute unsynchronized

 -- Arvid Requate <requate@univention.de>  Wed, 25 Jan 2017 18:27:38 +0100

univention-ad-connector (11.0.5-16) unstable; urgency=low

  * Bug #43216: remove ancient code from __set_values:
    If mapping[1] is defined for a post_attribute the method __set_values
    calls it and passes the result to set_values. Since the latter expects
    an object of class attribute this cannot work and must have been broken
    a long time ago. In the mapping I don't see any case where mapping
    functions are defined for a post_attribute.

 -- Arvid Requate <requate@univention.de>  Wed, 25 Jan 2017 15:31:57 +0100

univention-ad-connector (11.0.5-15) unstable; urgency=low

  * Bug #43216: backport from s4connector:
    support None for mapping functions in sync_to_ucs

 -- Arvid Requate <requate@univention.de>  Wed, 25 Jan 2017 15:24:12 +0100

univention-ad-connector (11.0.5-14) unstable; urgency=low

  * Bug #43216: backport from s4connector:
    debug output for addlist and modlist in sync_from_ucs

 -- Arvid Requate <requate@univention.de>  Mon, 30 Jan 2017 17:21:25 +0100

univention-ad-connector (11.0.5-13) unstable; urgency=low

  * Bug #42618: support attribute level sync_mode configuration

 -- Arvid Requate <requate@univention.de>  Mon, 30 Jan 2017 17:19:43 +0100

univention-ad-connector (11.0.5-12) unstable; urgency=low

  * Bug #40816: fixed "Determine ad_ldap_base" in open_ad()

 -- Felix Botner <botner@univention.de>  Wed, 25 Jan 2017 15:24:42 +0100

univention-ad-connector (11.0.5-11) unstable; urgency=low

  * Bug #43229: mapping -> windowscomputer -> samAccountName
    is write only (changes in ad are handled via cn)

 -- Felix Botner <botner@univention.de>  Wed, 25 Jan 2017 14:50:24 +0100

univention-ad-connector (11.0.5-10) unstable; urgency=medium

  * Bug #42507: code cleanup

 -- Florian Best <best@univention.de>  Thu, 22 Dec 2016 13:13:10 +0100

univention-ad-connector (11.0.5-9) unstable; urgency=low

  * Bug #42507: Fix race condition between writing and reading pickle files

 -- Florian Best <best@univention.de>  Wed, 21 Dec 2016 10:05:56 +0100

univention-ad-connector (11.0.5-8) unstable; urgency=low

  * Bug #42998: fixed group_members_sync_to_ucs

 -- Felix Botner <botner@univention.de>  Tue, 13 Dec 2016 09:45:43 +0100

univention-ad-connector (11.0.5-7) unstable; urgency=low

  * Bug #42998: support windowscomputer in group_members_sync_to_ucs

 -- Felix Botner <botner@univention.de>  Mon, 12 Dec 2016 15:14:32 +0100

univention-ad-connector (11.0.5-6) unstable; urgency=low

  * Bug #40659: Fix check for running proceeses with Docker

 -- Philipp Hahn <hahn@univention.de>  Fri, 02 Dec 2016 12:25:59 +0100

univention-ad-connector (11.0.5-5) unstable; urgency=low

  * Don't remove group members if the group exists during the first sync
    on both sides (Bug #43070)

 -- Felix Botner <botner@univention.de>  Wed, 30 Nov 2016 15:18:32 +0100

univention-ad-connector (11.0.5-4) unstable; urgency=low

  * Bug #36354: added get_ad_binddn_from_name

 -- Felix Botner <botner@univention.de>  Mon, 28 Nov 2016 17:43:28 +0100

univention-ad-connector (11.0.5-3) unstable; urgency=medium

  * Re-added univention-server-member conflict (Bug #42489)

 -- Stefan Gohmann <gohmann@univention.de>  Tue, 27 Sep 2016 16:14:17 +0200

univention-ad-connector (11.0.5-2) unstable; urgency=medium

  * Remove the slave and member server conflict (Bug #42489)

 -- Stefan Gohmann <gohmann@univention.de>  Fri, 23 Sep 2016 20:25:34 +0200

univention-ad-connector (11.0.5-1) unstable; urgency=medium

  * Moving an object to a non-readable LDAP position resulted to a wrong
    move. This issue has been fixed (Bug #41938)

 -- Stefan Gohmann <gohmann@univention.de>  Tue, 13 Sep 2016 14:10:16 +0200

univention-ad-connector (11.0.4-1) unstable; urgency=medium

  * Make the global_ignore_subtree configuration option configurable
    via the UCR variable connector/ad/mapping/ignoresubtree/* (Bug #41680)

 -- Stefan Gohmann <gohmann@univention.de>  Tue, 13 Sep 2016 13:27:53 +0200

univention-ad-connector (11.0.3-1) unstable; urgency=medium

  * Added support for the following UCR variables:
     - connector/ad/mapping/user/syncmode
     - connector/ad/mapping/group/syncmode
     - connector/ad/mapping/container/syncmode
     - connector/ad/mapping/ou/syncmode
    (Bug #41685)

 -- Stefan Gohmann <gohmann@univention.de>  Tue, 13 Sep 2016 11:46:40 +0200

univention-ad-connector (11.0.2-1) unstable; urgency=low

  * Bug #38438: Make init-script LSB compliant

 -- Philipp Hahn <hahn@univention.de>  Fri, 09 Sep 2016 15:47:10 +0200

univention-ad-connector (11.0.1-5) unstable; urgency=medium

  * Remove the master / backup dependency (Bug #41682)

 -- Stefan Gohmann <gohmann@univention.de>  Mon, 12 Sep 2016 07:40:58 +0200

univention-ad-connector (11.0.1-4) unstable; urgency=low

  * Bug #42078: Corrected a typo.

 -- Richard Ulmer <ulmer@univention.de>  Wed, 31 Aug 2016 13:36:09 +0200

univention-ad-connector (11.0.1-3) unstable; urgency=medium

  * Bug #41744: Fix regression by reverting a premature optimization

 -- Arvid Requate <requate@univention.de>  Wed, 17 Aug 2016 12:28:51 +0200

univention-ad-connector (11.0.1-2) unstable; urgency=medium

  * Bug #41248: Use paged search also in group_members_sync_to_ucs
    (Bug #26208 fixed this for group_members_sync_from_ucs)

 -- Arvid Requate <requate@univention.de>  Tue, 16 Aug 2016 22:19:21 +0200

univention-ad-connector (11.0.1-1) unstable; urgency=medium

  * Bug #41744: Support range retrieval for member attribute

 -- Arvid Requate <requate@univention.de>  Tue, 16 Aug 2016 22:15:54 +0200

univention-ad-connector (11.0.0-1) unstable; urgency=medium

  * Bug #41963: UCS-4.2 version bump

 -- Philipp Hahn <hahn@univention.de>  Fri, 12 Aug 2016 13:58:43 +0200

univention-ad-connector (10.0.1-26) unstable; urgency=low

  * connector.samr.Close(user_handle) after password sync to ad (Bug #41247) 

 -- Felix Botner <botner@univention.de>  Mon, 06 Jun 2016 12:59:19 +0200

univention-ad-connector (10.0.1-25) unstable; urgency=medium

  * Handle sync_from_ucs modify with unset con proxyAddresses (Bug #41246)

 -- Arvid Requate <requate@univention.de>  Wed, 25 May 2016 20:10:10 +0200

univention-ad-connector (10.0.1-24) unstable; urgency=low

  * fix mode (Bug #32265) 

 -- Felix Botner <botner@univention.de>  Wed, 04 May 2016 15:43:43 +0200

univention-ad-connector (10.0.1-23) unstable; urgency=low

  * restart connector after rotating log files (Bug #32265) 

 -- Felix Botner <botner@univention.de>  Mon, 02 May 2016 12:52:07 +0200

univention-ad-connector (10.0.1-22) unstable; urgency=medium

  * In case the user was just created in AD, the connector can't read a
    password hash for the new user in AD. An irritating debug message
    has been removed for this case (Bug #40745)

 -- Stefan Gohmann <gohmann@univention.de>  Fri, 29 Apr 2016 06:14:48 +0200

univention-ad-connector (10.0.1-21) unstable; urgency=medium

  * Check if the cached group members really exist (Bug #41028)

 -- Stefan Gohmann <gohmann@univention.de>  Tue, 26 Apr 2016 15:22:19 +0200

univention-ad-connector (10.0.1-20) unstable; urgency=medium

  * Create only one drs and samr connection per connector instance
    instead of creating a connection for every password sync (Bug #40745)

 -- Stefan Gohmann <gohmann@univention.de>  Sun, 20 Mar 2016 11:07:50 +0100

univention-ad-connector (10.0.1-19) unstable; urgency=medium

  * Remove the password service: Part VI (Bug #40745)

 -- Stefan Gohmann <gohmann@univention.de>  Thu, 17 Mar 2016 08:24:48 +0100

univention-ad-connector (10.0.1-18) unstable; urgency=medium

  * Remove the password service: Part V (Bug #40745)

 -- Stefan Gohmann <gohmann@univention.de>  Thu, 17 Mar 2016 07:55:56 +0100

univention-ad-connector (10.0.1-17) unstable; urgency=medium

  * Remove the password service: Part IV (Bug #40745)

 -- Stefan Gohmann <gohmann@univention.de>  Wed, 16 Mar 2016 09:18:32 +0100

univention-ad-connector (10.0.1-16) unstable; urgency=medium

  * Remove the password service: Part III (Bug #40745)

 -- Stefan Gohmann <gohmann@univention.de>  Wed, 16 Mar 2016 09:12:43 +0100

univention-ad-connector (10.0.1-15) unstable; urgency=medium

  * Remove the password service: Part II (Bug #40745)

 -- Stefan Gohmann <gohmann@univention.de>  Wed, 16 Mar 2016 09:07:17 +0100

univention-ad-connector (10.0.1-14) unstable; urgency=medium

  * Remove the password service: Part I (Bug #40745)

 -- Stefan Gohmann <gohmann@univention.de>  Wed, 16 Mar 2016 08:52:36 +0100

univention-ad-connector (10.0.1-13) unstable; urgency=medium

  * Replace the password synchronization by using
    drsuapi.DsGetNCChangesRequest8 and samr.SetUserInfo. Felix and Arvid
    did a lot of research and provide patches it. This will replace our
    own password service (Bug #40745)

 -- Stefan Gohmann <gohmann@univention.de>  Wed, 16 Mar 2016 08:44:05 +0100

univention-ad-connector (10.0.1-12) unstable; urgency=medium

  * Bug #40357: Adjust mapping to renamed compare method

 -- Arvid Requate <requate@univention.de>  Thu, 03 Mar 2016 14:19:10 +0100

univention-ad-connector (10.0.1-11) unstable; urgency=medium

  * Bug #40357: Fix general value comparison in sync_to_ucs

 -- Arvid Requate <requate@univention.de>  Wed, 02 Mar 2016 17:30:11 +0100

univention-ad-connector (10.0.1-10) unstable; urgency=medium

  * Bug #40357: Preserve non-smtp values in AD proxyAdresses

 -- Arvid Requate <requate@univention.de>  Thu, 25 Feb 2016 21:31:36 +0100

univention-ad-connector (10.0.1-9) unstable; urgency=medium

  * Bug #40357: Fix passing of single mapped value in sync_to_ucs

 -- Arvid Requate <requate@univention.de>  Thu, 25 Feb 2016 21:29:16 +0100

univention-ad-connector (10.0.1-8) unstable; urgency=medium

  * Bug #40357: Make naming less confusing:
    ucs_value_map_function should map a ucs value to con (ucs2con)

 -- Arvid Requate <requate@univention.de>  Thu, 25 Feb 2016 20:50:08 +0100

univention-ad-connector (10.0.1-7) unstable; urgency=medium

  * Bug #40357: Reduce debug logging from proxyAddresses class

 -- Arvid Requate <requate@univention.de>  Thu, 25 Feb 2016 16:19:11 +0100

univention-ad-connector (10.0.1-6) unstable; urgency=medium

  * Bug #40357: Extend mapping to map proxyAddresses
  * Add support for ucs_value_map_function and con_value_map_function
  * New proxyAddresses class with compare, ucs2con and con2ucs methods

 -- Arvid Requate <requate@univention.de>  Thu, 25 Feb 2016 16:08:04 +0100

univention-ad-connector (10.0.1-5) unstable; urgency=medium

  * Bug #40357: sync_from_ucs refactoring to reduce nesting depth
    in preparation for next commit

 -- Arvid Requate <requate@univention.de>  Thu, 25 Feb 2016 15:50:18 +0100

univention-ad-connector (10.0.1-4) unstable; urgency=medium

  * Bug #40357: fix duplicate ldap modify in sync_from_ucs

 -- Arvid Requate <requate@univention.de>  Thu, 25 Feb 2016 15:47:52 +0100

univention-ad-connector (10.0.1-3) unstable; urgency=medium

  * Bug #40357: Add connector/ad/mapping/user/alternativemail and
    connector/ad/mapping/group/alternativemail

 -- Arvid Requate <requate@univention.de>  Tue, 16 Feb 2016 16:35:53 +0100

univention-ad-connector (10.0.1-2) unstable; urgency=low

  * added add_host_record_in_ad to ad member init (Bug #39574)

 -- Felix Botner <botner@univention.de>  Wed, 21 Oct 2015 12:24:18 +0200

univention-ad-connector (10.0.1-1) unstable; urgency=medium

  * Bug #38820: change /umcp/ to /univention-management-console/

 -- Florian Best <best@univention.de>  Mon, 28 Sep 2015 18:51:25 +0200

univention-ad-connector (10.0.0-1) unstable; urgency=medium

  * Bug #39322: support psutil 0.9 and >= 2.0

 -- Florian Best <best@univention.de>  Wed, 09 Sep 2015 15:53:18 +0200

univention-ad-connector (9.0.11-12) unstable; urgency=low

  * Bug #38147: fix documentation link

 -- Daniel Troeder <troeder@univention.de>  Thu, 30 Jul 2015 12:58:17 +0200

univention-ad-connector (9.0.11-11) unstable; urgency=medium

  * Bug #38147: fix documentation links

 -- Daniel Troeder <troeder@univention.de>  Fri, 15 May 2015 11:37:34 +0200

univention-ad-connector (9.0.11-10) unstable; urgency=medium

  * Before synchronizing an object from AD to UCS, the ignore status of
    the UCS object is checked. This prevents the move of an UCS DC on
    UCS side when it was moved in AD (Bug #37351)

 -- Stefan Gohmann <gohmann@univention.de>  Tue, 17 Mar 2015 17:05:09 +0100

univention-ad-connector (9.0.11-9) unstable; urgency=medium

  * Bug #35870: Adjust SDB link URL

 -- Arvid Requate <requate@univention.de>  Mon, 26 Jan 2015 13:46:47 +0100

univention-ad-connector (9.0.11-8) unstable; urgency=medium

  * Bug #35870: Fix translation file

 -- Arvid Requate <requate@univention.de>  Thu, 22 Jan 2015 15:35:26 +0100

univention-ad-connector (9.0.11-7) unstable; urgency=medium

  * Bug #35870: UMC notification if _domaincontroler_master SRV RR is missing

 -- Arvid Requate <requate@univention.de>  Thu, 22 Jan 2015 14:42:00 +0100

univention-ad-connector (9.0.11-6) unstable; urgency=medium

  * Bug #35562: Improved wording for error message

 -- Arvid Requate <requate@univention.de>  Wed, 21 Jan 2015 11:33:37 +0100

univention-ad-connector (9.0.11-5) unstable; urgency=medium

  * Bug #37450: Fix variable names

 -- Arvid Requate <requate@univention.de>  Tue, 06 Jan 2015 17:02:55 +0100

univention-ad-connector (9.0.11-4) unstable; urgency=medium

  * Bug #37450: Make object mapping to return properly cased LDAP base in DNs  
  * Lookup AD LDAP base from AD Root DSE to get properly cased AD LDAP base

 -- Arvid Requate <requate@univention.de>  Tue, 06 Jan 2015 14:38:30 +0100

univention-ad-connector (9.0.11-3) unstable; urgency=medium

  * Bug #37450: Map DNs to UCR LDAP base case before calling position.setDn

 -- Arvid Requate <requate@univention.de>  Mon, 05 Jan 2015 20:54:54 +0100

univention-ad-connector (9.0.11-2) unstable; urgency=medium

  * Check that joining account is member of "Domain Admins" in AD
    before starting admember setup (Bug #35562)
  * Allow UMC Administrator to be renamed before admember setup (Bug #36778)

 -- Arvid Requate <requate@univention.de>  Wed, 03 Dec 2014 19:31:05 +0100

univention-ad-connector (9.0.11-1) unstable; urgency=medium

  * admember: check that joining account has RID 500 in AD (Bug #35562)
  * Adjust return code of well-known-sid-object-rename in case nothing has
    to be done (don't report this as failure).

 -- Arvid Requate <requate@univention.de>  Tue, 02 Dec 2014 17:02:22 +0100

univention-ad-connector (9.0.10-1) unstable; urgency=medium

  * Bug #36653: Adjust univention-adsearch to python-ldap 2.4
  * Bug #36654: Use sslv3 instead of sslv2

 -- Arvid Requate <requate@univention.de>  Thu, 13 Nov 2014 16:48:37 +0100

univention-ad-connector (9.0.9-1) unstable; urgency=medium

  * Bug #35837: adjust icon files

 -- Alexander Kläser <klaeser@univention.de>  Fri, 31 Oct 2014 21:13:42 +0100

univention-ad-connector (9.0.8-1) unstable; urgency=low

  * Bug #36321: moved label next to radio buttons

 -- Alexander Kramer <kramer@univention.de>  Tue, 28 Oct 2014 12:30:46 +0100

univention-ad-connector (9.0.7-1) unstable; urgency=medium

  * Bug #35654: fix wizard images

 -- Florian Best <best@univention.de>  Tue, 21 Oct 2014 18:25:07 +0200

univention-ad-connector (9.0.6-1) unstable; urgency=medium

  * Catch ADNotAvailable in connection testing (Bug #35701)

 -- Stefan Gohmann <gohmann@univention.de>  Wed, 15 Oct 2014 07:30:16 +0200

univention-ad-connector (9.0.5-1) unstable; urgency=medium

  * Added a new UCR variable connector/ad/mapping/user/password/disabled
    which allows the deactivation of the password synchronization
    (Bug #35895)

 -- Stefan Gohmann <gohmann@univention.de>  Wed, 15 Oct 2014 06:45:20 +0200

univention-ad-connector (9.0.4-1) unstable; urgency=low

  * Bug #35654: change handling of displaying helpText

 -- Florian Best <best@univention.de>  Wed, 08 Oct 2014 11:31:17 +0200

univention-ad-connector (9.0.3-1) unstable; urgency=low

  * Bug #35654: move module into domain category

 -- Florian Best <best@univention.de>  Wed, 01 Oct 2014 13:52:13 +0200

univention-ad-connector (9.0.2-1) unstable; urgency=medium

  * Feedback from QA (Bug #35602)

 -- Arvid Requate <requate@univention.de>  Wed, 03 Sep 2014 17:09:16 +0200

univention-ad-connector (9.0.1-1) unstable; urgency=medium

  * Fixed guess_ad_domain_language function() and call it after the ssl
    decision has been made (Bug #35572)

 -- Stefan Gohmann <gohmann@univention.de>  Tue, 02 Sep 2014 10:32:36 +0200

univention-ad-connector (9.0.0-3) unstable; urgency=medium

  * Adjust to python-ldap 2.4 (Bug #35320)

 -- Arvid Requate <requate@univention.de>  Mon, 01 Sep 2014 19:59:33 +0200

univention-ad-connector (9.0.0-2) unstable; urgency=medium

  * Another python2.7 fix (Bug #35320)

 -- Arvid Requate <requate@univention.de>  Mon, 25 Aug 2014 16:44:17 +0200

univention-ad-connector (9.0.0-1) unstable; urgency=medium

  * version bump for UCS 4.0 (Bug #35319)
  * Adjust for python2.7
  * raise debian/compat to 9
  * Update copyright year

 -- Arvid Requate <requate@univention.de>  Mon, 18 Aug 2014 18:22:09 +0200

univention-ad-connector (8.0.17-70) unstable; urgency=medium

  * Adjusted fuzzy messages (Bug #35602)

 -- Arvid Requate <requate@univention.de>  Thu, 14 Aug 2014 18:04:33 +0200

univention-ad-connector (8.0.17-69) unstable; urgency=medium

  * Adjusted a couple of wizard messages (Bug #35602)

 -- Arvid Requate <requate@univention.de>  Thu, 14 Aug 2014 17:51:24 +0200

univention-ad-connector (8.0.17-68) unstable; urgency=medium

  * Fix python syntax typo (Bug #35566)

 -- Arvid Requate <requate@univention.de>  Wed, 06 Aug 2014 11:35:06 +0200

univention-ad-connector (8.0.17-67) unstable; urgency=medium

  * Bugfixes for make_deleted_objects_readable_for_this_machine (Bug #35566)

 -- Arvid Requate <requate@univention.de>  Tue, 05 Aug 2014 19:04:46 +0200

univention-ad-connector (8.0.17-66) unstable; urgency=medium

  * DSACL needs to be adjusted in a separate step after initialization
    (Bug #35566)

 -- Arvid Requate <requate@univention.de>  Tue, 05 Aug 2014 18:28:36 +0200

univention-ad-connector (8.0.17-65) unstable; urgency=medium

  * Add dependency on current version of python-univention-lib (Bug #35566)

 -- Arvid Requate <requate@univention.de>  Tue, 05 Aug 2014 17:43:08 +0200

univention-ad-connector (8.0.17-64) unstable; urgency=medium

  * Add make_deleted_objects_readable_for_this_machine (Bug #35566)

 -- Arvid Requate <requate@univention.de>  Tue, 05 Aug 2014 17:40:22 +0200

univention-ad-connector (8.0.17-63) unstable; urgency=medium

  * Bug #35090: text adaptations

 -- Alexander Kläser <klaeser@univention.de>  Fri, 01 Aug 2014 13:54:52 +0200

univention-ad-connector (8.0.17-62) unstable; urgency=medium

  Bug #35090:
  * added piwik topic publishing
  * adjusted texts and added translations
  * pre-select AD member mode on start page
  * hide start/stop buttons for password service + fixed backend function
  * added missing images
  * enable 'cancel' button
  * fixed some internal page navigation logic
  * added hint to allow port for password sync on windows
  * added target="_blank" for UMCP based download links on IE
  * automatically advance in (connector config) wizard after uploading AD
    root certificate

 -- Alexander Kläser <klaeser@univention.de>  Thu, 31 Jul 2014 18:57:58 +0200

univention-ad-connector (8.0.17-61) unstable; urgency=low

  * don't test_connection in upload_certificate if
    connector settings are not valid Bug #35090 

 -- Felix Botner <botner@univention.de>  Thu, 31 Jul 2014 15:40:11 +0200

univention-ad-connector (8.0.17-60) unstable; urgency=low

  * use ip for server_supports_ssl Bug #35090 

 -- Felix Botner <botner@univention.de>  Thu, 31 Jul 2014 15:12:52 +0200

univention-ad-connector (8.0.17-59) unstable; urgency=medium

  Bug #35090:
  * Automatically add a host static entry in the connector configuration
  * Added translations [WIP]
  * Fixed jslint errors, removed unneeded parts

 -- Alexander Kläser <klaeser@univention.de>  Thu, 31 Jul 2014 14:13:22 +0200

univention-ad-connector (8.0.17-58) unstable; urgency=medium

  * Script well-known-sid-object-rename (Bug #35507):
    * Improved logging (also to stdout)
    * Improved docstrings
    * Avoid shady ucr hack

 -- Arvid Requate <requate@univention.de>  Wed, 30 Jul 2014 15:41:31 +0200

univention-ad-connector (8.0.17-57) unstable; urgency=low

  * Bug #35090: Improve certificate/SSL handling

 -- Dirk Wiesenthal <wiesenthal@univention.de>  Wed, 30 Jul 2014 15:28:49 +0200

univention-ad-connector (8.0.17-56) unstable; urgency=low

  * disable_ssl() in admember_join (Bug #35090)

 -- Felix Botner <botner@univention.de>  Wed, 30 Jul 2014 13:20:42 +0200

univention-ad-connector (8.0.17-55) unstable; urgency=low

  * Set univentionObjectFlag to synced for cn and ou (Bug #35091)

 -- Stefan Gohmann <gohmann@univention.de>  Wed, 30 Jul 2014 12:43:02 +0200

univention-ad-connector (8.0.17-54) unstable; urgency=medium

  * Script well-known-sid-object-rename (Bug #35507):
    * disable connector/ad/ldap/ssl as well for the scope of the script
    * correctly handle CONFIGBASENAME in ucr tweak for kerberos and ssl

 -- Arvid Requate <requate@univention.de>  Wed, 30 Jul 2014 10:28:35 +0200

univention-ad-connector (8.0.17-53) unstable; urgency=medium

  Bug #35090
  * finished integration of wizard path for connector
  * removed function lookup_ad_domain_info()
  * moved download links into separate widget DownloadInfo

 -- Alexander Kläser <klaeser@univention.de>  Tue, 29 Jul 2014 21:01:22 +0200

univention-ad-connector (8.0.17-52) unstable; urgency=medium

  Bug #35090 [WIP]:
  * fixed problem with reverting in if case after exception handling
  * rename syncmode to mode in wizard (to avoid naming collision)
  * guess AD domain language ('de' or 'en')
  * further integration of connector wizard

 -- Alexander Kläser <klaeser@univention.de>  Tue, 29 Jul 2014 19:37:40 +0200

univention-ad-connector (8.0.17-51) unstable; urgency=medium

  * Some fixes (Bug #35507)

 -- Arvid Requate <requate@univention.de>  Tue, 29 Jul 2014 19:26:45 +0200

univention-ad-connector (8.0.17-50) unstable; urgency=medium

  * Updated translations (Bug #35507)

 -- Arvid Requate <requate@univention.de>  Tue, 29 Jul 2014 18:41:56 +0200

univention-ad-connector (8.0.17-49) unstable; urgency=medium

  * admember.prepare_connector_settings has to be done before
    running admember.rename_well_known_sid_objects (Bug #35507)
  * Run admember.revert_connector_settings in case of error

 -- Arvid Requate <requate@univention.de>  Tue, 29 Jul 2014 18:22:31 +0200

univention-ad-connector (8.0.17-48) unstable; urgency=medium

  * Script well-known-sid-object-rename (Bug #35507)
    * Add options --binddn and --bindpw to override connector/ad/ldap/bind*
    * Mask connector/ad/ldap/kerberos in script if true to avoid cached creds

 -- Arvid Requate <requate@univention.de>  Tue, 29 Jul 2014 18:17:06 +0200

univention-ad-connector (8.0.17-47) unstable; urgency=medium

  Bug #35090 [WIP]:
  * integration of connector wizard path
  * clean up
  * adaptation of backend method for join into AD

 -- Alexander Kläser <klaeser@univention.de>  Tue, 29 Jul 2014 17:57:26 +0200

univention-ad-connector (8.0.17-46) unstable; urgency=low

  * Bug #35090 [WIP]: Remove debug code

 -- Dirk Wiesenthal <wiesenthal@univention.de>  Tue, 29 Jul 2014 17:20:14 +0200

univention-ad-connector (8.0.17-45) unstable; urgency=low

  * Bug #35090 [WIP]: Send status of running ad connector service

 -- Dirk Wiesenthal <wiesenthal@univention.de>  Tue, 29 Jul 2014 14:22:46 +0200

univention-ad-connector (8.0.17-44) unstable; urgency=medium

  * Script well-known-sid-object-rename: Strip down initialization
    of the univention.connector.ad.ad class (Bug #35507)

 -- Arvid Requate <requate@univention.de>  Tue, 29 Jul 2014 13:02:45 +0200

univention-ad-connector (8.0.17-43) unstable; urgency=medium

  * Script well-known-sid-object-rename
    Unset connector/ad/mapping/group/language (Bug #35507)

 -- Arvid Requate <requate@univention.de>  Tue, 29 Jul 2014 12:21:36 +0200

univention-ad-connector (8.0.17-42) unstable; urgency=medium

  * New script well-known-sid-object-rename (Bug #35507)

 -- Arvid Requate <requate@univention.de>  Tue, 29 Jul 2014 12:10:21 +0200

univention-ad-connector (8.0.17-41) unstable; urgency=low

  * Bug #35090 [WIP]: Added German translations for ConfigPage

 -- Dirk Wiesenthal <wiesenthal@univention.de>  Tue, 29 Jul 2014 09:39:11 +0200

univention-ad-connector (8.0.17-40) unstable; urgency=low

  * Allow kerberos bind info for password sync (Bug #35091)

 -- Stefan Gohmann <gohmann@univention.de>  Tue, 29 Jul 2014 09:31:02 +0200

univention-ad-connector (8.0.17-39) unstable; urgency=low

  * Remove univention-ad-member from rules (Bug #34091)

 -- Stefan Gohmann <gohmann@univention.de>  Tue, 29 Jul 2014 08:23:44 +0200

univention-ad-connector (8.0.17-38) unstable; urgency=low

  * Remove univention-ad-member from install file (Bug #34091)

 -- Stefan Gohmann <gohmann@univention.de>  Tue, 29 Jul 2014 08:18:29 +0200

univention-ad-connector (8.0.17-37) unstable; urgency=low

  * Remove univention-ad-member (Bug #34091)

 -- Stefan Gohmann <gohmann@univention.de>  Tue, 29 Jul 2014 08:10:12 +0200

univention-ad-connector (8.0.17-36) unstable; urgency=low

  * Bug #35090 [WIP]: Adaption of ConfigPage to Member/Connector mode

 -- Dirk Wiesenthal <wiesenthal@univention.de>  Mon, 28 Jul 2014 15:53:51 +0200

univention-ad-connector (8.0.17-35) unstable; urgency=medium

  * Bug #35090 [WIP]: fixed ucslint error 

 -- Alexander Kläser <klaeser@univention.de>  Mon, 28 Jul 2014 14:10:59 +0200

univention-ad-connector (8.0.17-34) unstable; urgency=medium

  Bug #35090 [WIP]
  * added UMC restart at the end of the AD member mode configuration
  * refactorization for integration of AD connector configuration via wizard
  * updated commands for join process
  * removed confirmation page for AD member mode
  * minor fixes and cleanups

 -- Alexander Kläser <klaeser@univention.de>  Mon, 28 Jul 2014 12:55:13 +0200

univention-ad-connector (8.0.17-33) unstable; urgency=low

  * univention-ad-member: use univention.debug (Bug #34091)

 -- Stefan Gohmann <gohmann@univention.de>  Fri, 25 Jul 2014 20:54:01 +0200

univention-ad-connector (8.0.17-32) unstable; urgency=medium

  * Bug #35090 [WIP]: fixed fuzzy translations

 -- Alexander Kläser <klaeser@univention.de>  Fri, 25 Jul 2014 18:41:40 +0200

univention-ad-connector (8.0.17-31) unstable; urgency=medium

  * Bug #35090 [WIP]: improved error/progress handling for AD member mode

 -- Alexander Kläser <klaeser@univention.de>  Fri, 25 Jul 2014 18:33:41 +0200

univention-ad-connector (8.0.17-30) unstable; urgency=low

  * Bug #35090 [WIP]: added some functionality for ad-connector path in wizard

 -- Dirk Wiesenthal <wiesenthal@univention.de>  Fri, 25 Jul 2014 16:45:32 +0200

univention-ad-connector (8.0.17-29) unstable; urgency=low

  * Bug #35090 [WIP]: improved error handling for wizard in AD member mode

 -- Alexander Kläser <klaeser@univention.de>  Fri, 25 Jul 2014 16:23:38 +0200

univention-ad-connector (8.0.17-28) unstable; urgency=low

  * Give more feedback if the kerberos authentication fails (Bug #35349)

 -- Stefan Gohmann <gohmann@univention.de>  Fri, 25 Jul 2014 10:11:08 +0200

univention-ad-connector (8.0.17-27) unstable; urgency=low

  * Set univentionObjectFlag to synced for groups and computers
    (Bug #35091)

 -- Stefan Gohmann <gohmann@univention.de>  Fri, 25 Jul 2014 08:55:41 +0200

univention-ad-connector (8.0.17-26) unstable; urgency=low

  * Added kerberos support for the AD connector (Bug #35349)

 -- Stefan Gohmann <gohmann@univention.de>  Fri, 25 Jul 2014 08:28:40 +0200

univention-ad-connector (8.0.17-25) unstable; urgency=medium

  * Bug #35090 [WIP]: fixed fuzzy translations

 -- Alexander Kläser <klaeser@univention.de>  Thu, 24 Jul 2014 20:55:56 +0200

univention-ad-connector (8.0.17-24) unstable; urgency=medium

  * Bug #35090 [WIP]: prototype with integrated AD join

 -- Alexander Kläser <klaeser@univention.de>  Thu, 24 Jul 2014 20:49:30 +0200

univention-ad-connector (8.0.17-23) unstable; urgency=medium

  * Bug #35090 [WIP]: enabled build of UMC module, fixed fuzzy entries

 -- Alexander Kläser <klaeser@univention.de>  Thu, 24 Jul 2014 18:54:27 +0200

univention-ad-connector (8.0.17-22) unstable; urgency=medium

  * Bug #35090 [WIP]: removed temporary package adconnector2, install graphics

 -- Alexander Kläser <klaeser@univention.de>  Thu, 24 Jul 2014 18:48:27 +0200

univention-ad-connector (8.0.17-21) unstable; urgency=medium

  * Bug #35090 [WIP]: integrated checks for initial connection and SSL

 -- Alexander Kläser <klaeser@univention.de>  Thu, 24 Jul 2014 18:14:15 +0200

univention-ad-connector (8.0.17-20) unstable; urgency=medium

  * Bug #35090 [WIP]: fixed JavaScript syntax error, use admember lib

 -- Alexander Kläser <klaeser@univention.de>  Thu, 24 Jul 2014 11:14:47 +0200

univention-ad-connector (8.0.17-19) unstable; urgency=medium

  * Bug #35090 [WIP]: integrated wizard prototype

 -- Alexander Kläser <klaeser@univention.de>  Thu, 24 Jul 2014 09:11:33 +0200

univention-ad-connector (8.0.17-18) unstable; urgency=low

  * Don't sync 'NO PASSWORD' hashes back to AD (Bug #35091)

 -- Stefan Gohmann <gohmann@univention.de>  Thu, 24 Jul 2014 07:31:06 +0200

univention-ad-connector (8.0.17-17) unstable; urgency=low

  * remove admember from install file (Bug #35091)

 -- Stefan Gohmann <gohmann@univention.de>  Wed, 23 Jul 2014 10:12:12 +0200

univention-ad-connector (8.0.17-16) unstable; urgency=low

  * Move admember lib to univention-lib (Bug #35091)

 -- Stefan Gohmann <gohmann@univention.de>  Wed, 23 Jul 2014 08:19:02 +0200

univention-ad-connector (8.0.17-15) unstable; urgency=low

  * Fixed python traceback in AD member mode (Bug #35091)
  * Install univention-samba-ad-member instead of univention-samba

 -- Stefan Gohmann <gohmann@univention.de>  Fri, 18 Jul 2014 07:36:28 +0200

univention-ad-connector (8.0.17-14) unstable; urgency=low

  * Check SSL/TLS settings (Bug #35091)

 -- Stefan Gohmann <gohmann@univention.de>  Mon, 14 Jul 2014 09:18:23 +0200

univention-ad-connector (8.0.17-13) unstable; urgency=low

  * More AD member updates (Bug #35091):
      Install univention-samba
      Stop heimdal and samba4

 -- Stefan Gohmann <gohmann@univention.de>  Mon, 14 Jul 2014 08:16:15 +0200

univention-ad-connector (8.0.17-12) unstable; urgency=low

  * Make a secure LDAP connection possible without having the root
    certificate from AD (Bug #35253)

 -- Stefan Gohmann <gohmann@univention.de>  Fri, 04 Jul 2014 06:59:33 +0200

univention-ad-connector (8.0.17-11) unstable; urgency=low

  * Added missing graphics (Bug #35090)

 -- Stefan Gohmann <gohmann@univention.de>  Thu, 03 Jul 2014 12:14:02 +0200

univention-ad-connector (8.0.17-10) unstable; urgency=low

  * The group_members_cache_con is not be filled in write mode. So we
    have to ignore the previous AD memberships (Bug #35234)

 -- Stefan Gohmann <gohmann@univention.de>  Thu, 03 Jul 2014 10:03:25 +0200

univention-ad-connector (8.0.17-9) unstable; urgency=low

  * Fixed python tracebacks from last merge (Bug #35090)

 -- Stefan Gohmann <gohmann@univention.de>  Thu, 03 Jul 2014 09:03:00 +0200

univention-ad-connector (8.0.17-8) unstable; urgency=low

  * Added missing graphics (Bug #35090)

 -- Stefan Gohmann <gohmann@univention.de>  Wed, 02 Jul 2014 07:57:20 +0200

univention-ad-connector (8.0.17-7) unstable; urgency=low

  * Don't synchronize windows computers while updating (Bug #35091)
  * Use KINIT in AD member mode only (Bug #35091)
  * Set synced flag in AD member mode only (Bug #35091)
  * Bump version

 -- Stefan Gohmann <gohmann@univention.de>  Wed, 02 Jul 2014 07:48:54 +0200

univention-ad-connector (8.0.17-5) unstable; urgency=low

  * Merge from ucs-in-ad-domain preview (Bug #35091)

    [ Stefan Gohmann ]
     * Install missing graphics (Bug #34091)
     * Use username if lastname is empty (Bug #34091)
     * Remove v2 from module name
     * Depend on new or old UMC module
     * Added univention-ad-member to configure the UCS in AD mode
       (Bug #34091)
     * Use KINIT instead of K5KEY (Bug #34091)
     * Use ad/member instead of samba/role (Bug #34091)
     * Allow synchronisation of Windows clients (Bug #34091)
     * Always set userPassword to {K5KEY} (Bug #34091)
     * Set univentionObjectFlag to synced (Bug #34091)

    [ Alexander Kläser ]
     * Bug #34091: update .svg icon files
     * Bug #34091: add translations
     * Bug #34091: added dummy wizard for new AD connector

    [ Arvid Requate ]
     * admember.lookup_adds_dc() requires python-ldb (Bug #34091)
     * Improve error handling for the time synchronization (Bug #34091)
     * Separate --lookup option for univention-ad-member
     * admember.lookup_adds_dc() requires samba-common-bin (Bug #34091)
     * admember.lookup_adds_dc() requires python-samba (Bug #34091)
     * Return DC IP in admember.lookup_adds_dc() (Bug #34091)
     * Use admember.lookup_adds_dc() in univention-ad-member
     * Refuse to revert system time by more than three minutes
     * Initial version of new module admember,
       providing function configure_ad_member (Bug #34091)

    [ Dirk Wiesenthal ]
     * Bug #34091: Change display property of users to displayName

 -- Stefan Gohmann <gohmann@univention.de>  Wed, 02 Jul 2014 07:08:20 +0200

univention-ad-connector (8.0.17-4) unstable; urgency=medium

  * Bug #33657: Move the message to the wizzard window.

 -- Arvid Requate <requate@univention.de>  Tue, 04 Feb 2014 17:14:37 +0100

univention-ad-connector (8.0.17-3) unstable; urgency=medium

  * Bug #33657: wording improved.

 -- Arvid Requate <requate@univention.de>  Tue, 04 Feb 2014 14:29:29 +0100

univention-ad-connector (8.0.17-2) unstable; urgency=medium

  * Bug #33657: Point out the difference to Univention Ad Takeover
    in the UMC wizzard header.

 -- Arvid Requate <requate@univention.de>  Tue, 04 Feb 2014 13:41:39 +0100

univention-ad-connector (8.0.17-1) unstable; urgency=low

  * Bug #32698: remove target="_blank"

 -- Florian Best <best@univention.de>  Fri, 01 Nov 2013 13:42:05 +0100

univention-ad-connector (8.0.16-2) unstable; urgency=low

  * Bug #32698: remove private keys on update

 -- Florian Best <best@univention.de>  Wed, 30 Oct 2013 15:04:51 +0100

univention-ad-connector (8.0.16-1) unstable; urgency=low

  * Bug #32698: fix permissions of /univention-ad-connector/*

 -- Florian Best <best@univention.de>  Tue, 29 Oct 2013 15:04:50 +0100

univention-ad-connector (8.0.15-2) unstable; urgency=low

  * fixed common spelling mistakes (Bug #32662)

 -- Lukas Walter <walter@univention.de>  Tue, 29 Oct 2013 13:02:35 +0100

univention-ad-connector (8.0.15-1) unstable; urgency=low

  * revised UMC module description (Bug #32022)

 -- Lukas Walter <walter@univention.de>  Mon, 28 Oct 2013 16:00:59 +0100

univention-ad-connector (8.0.14-1) unstable; urgency=low

  * Bug #32698: serve private keys via UMCP

 -- Florian Best <best@univention.de>  Mon, 28 Oct 2013 13:15:24 +0100

univention-ad-connector (8.0.13-1) unstable; urgency=low

  * Bug #31990: fix quoting error in the UCR module

 -- Florian Best <best@univention.de>  Mon, 28 Oct 2013 09:06:38 +0100

univention-ad-connector (8.0.12-1) unstable; urgency=low

  * Bug #32698: fix indentation error

 -- Florian Best <best@univention.de>  Fri, 25 Oct 2013 15:18:53 +0200

univention-ad-connector (8.0.11-1) unstable; urgency=low

  * Bug #32698: fix buttons when unconfigured
  * Bug #32698: fix translation file from backend

 -- Florian Best <best@univention.de>  Fri, 25 Oct 2013 14:49:52 +0200

univention-ad-connector (8.0.10-1) unstable; urgency=low

  * Bug #30004: fixed scope handling for notifications

 -- Alexander Kläser <klaeser@univention.de>  Wed, 23 Oct 2013 17:27:37 +0200

univention-ad-connector (8.0.9-1) unstable; urgency=low

  * Bug #30004: adjusted handling of notifications

 -- Alexander Kläser <klaeser@univention.de>  Wed, 23 Oct 2013 15:44:51 +0200

univention-ad-connector (8.0.8-1) unstable; urgency=low

  * Bug #32698: fix download link to private.key and cert.pem

 -- Florian Best <best@univention.de>  Thu, 17 Oct 2013 13:17:55 +0200

univention-ad-connector (8.0.7-1) unstable; urgency=low

  * Synchronize the groupType (Bug #32768)

 -- Stefan Gohmann <gohmann@univention.de>  Thu, 17 Oct 2013 00:04:48 +0200

univention-ad-connector (8.0.6-2) unstable; urgency=low

  * Bug #32698: add XS-Python-Version to control file

 -- Florian Best <best@univention.de>  Wed, 09 Oct 2013 16:42:24 +0200

univention-ad-connector (8.0.6-1) unstable; urgency=low

  * Bug #32698: fix translations

 -- Florian Best <best@univention.de>  Tue, 08 Oct 2013 16:26:58 +0200

univention-ad-connector (8.0.5-1) unstable; urgency=low

  * Bug #32698: fix translations
  * Bug #31990: fix shell injections

 -- Florian Best <best@univention.de>  Tue, 08 Oct 2013 15:07:23 +0200

univention-ad-connector (8.0.4-1) unstable; urgency=low

  * Bug #32698: integrate download site into UMC module

 -- Florian Best <best@univention.de>  Mon, 07 Oct 2013 18:32:46 +0200

univention-ad-connector (8.0.3-3) unstable; urgency=low

  * Update/review UCR variable descriptions (Bug #30948)

 -- Moritz Mühlenhoff <muehlenhoff@univention.de>  Tue, 24 Sep 2013 11:47:59 +0200

univention-ad-connector (8.0.3-2) unstable; urgency=low

  * Update/review UCR variable descriptions (Bug #30948)

 -- Moritz Mühlenhoff <muehlenhoff@univention.de>  Tue, 24 Sep 2013 11:36:46 +0200

univention-ad-connector (8.0.3-1) unstable; urgency=low

  * Remove old cache files in unjoin script (Bug #32455)
  * First restart the listener and than remove the listener handler status
    file because the file is written when the listener is stopped
    (Bug #32455)

 -- Stefan Gohmann <gohmann@univention.de>  Thu, 19 Sep 2013 07:58:41 +0200

univention-ad-connector (8.0.2-1) unstable; urgency=low

  * Bug #32048: Add keywords to UMC module definition

 -- Florian Best <best@univention.de>  Mon, 09 Sep 2013 13:23:40 +0200

univention-ad-connector (8.0.1-6) unstable; urgency=low

  * Fixed backup of db file in postrm (Bug #32455)

 -- Stefan Gohmann <gohmann@univention.de>  Thu, 05 Sep 2013 08:54:14 +0200

univention-ad-connector (8.0.1-5) unstable; urgency=low

  * Remove old listener handler and backup the old sqlite db while
    uninstalling the package (Bug #32455)

 -- Stefan Gohmann <gohmann@univention.de>  Thu, 05 Sep 2013 07:57:30 +0200

univention-ad-connector (8.0.1-4) unstable; urgency=low

  * Restart listener in postrm (Bug #32455)

 -- Stefan Gohmann <gohmann@univention.de>  Thu, 05 Sep 2013 06:57:08 +0200

univention-ad-connector (8.0.1-3) unstable; urgency=low

  * Make join and unjoin scripts executable (Bug #32455)

 -- Stefan Gohmann <gohmann@univention.de>  Wed, 04 Sep 2013 16:36:53 +0200

univention-ad-connector (8.0.1-2) unstable; urgency=low

  * Added copyright header to join and unjoin script (Bug #32455)

 -- Stefan Gohmann <gohmann@univention.de>  Wed, 04 Sep 2013 16:28:15 +0200

univention-ad-connector (8.0.1-1) unstable; urgency=low

  * Added join and unjoin scripts for the AD Connector (Bug #32455)

 -- Stefan Gohmann <gohmann@univention.de>  Wed, 04 Sep 2013 16:17:46 +0200

univention-ad-connector (8.0.0-3) unstable; urgency=low

  * Added additional hints in the ad-connector setup wizard (Bug #24903) 
  * Corrected generation of error message to avoid a traceback (a wrong
    variable name was used) 

 -- Erik Damrose <damrose@univention.de>  Tue, 27 Aug 2013 16:13:34 +0200

univention-ad-connector (8.0.0-2) unstable; urgency=low

  * Update/review UCR variable descriptions (Bug #30948)

 -- Moritz Mühlenhoff <muehlenhoff@univention.de>  Fri, 16 Aug 2013 16:24:27 +0200

univention-ad-connector (8.0.0-1) unstable; urgency=low

  * Bump version for UCS 3.2
  * Update/review UCR variable descriptions (Bug #30948)
  * Add missing depends on univention-base-files, spotted by ucslint
  * Fix the UCR service registration for univention-ad-connector-exchange

 -- Moritz Mühlenhoff <muehlenhoff@univention.de>  Mon, 22 Jul 2013 12:56:06 +0200

univention-ad-connector (7.0.20-1) unstable; urgency=low

  * update copyright; Bug #24727

 -- Florian Best <best@univention.de>  Tue, 09 Jul 2013 13:09:27 +0200

univention-ad-connector (7.0.19-1) unstable; urgency=low

  * Bug #24727: adapt wording

 -- Florian Best <best@univention.de>  Tue, 09 Jul 2013 13:04:04 +0200

univention-ad-connector (7.0.18-1) unstable; urgency=low

  * Consider password/samba/lmhash for LM hash message and not for NT
    hash message (Bug #29294)

 -- Stefan Gohmann <gohmann@univention.de>  Fri, 15 Mar 2013 22:21:56 +0100

univention-ad-connector (7.0.17-1) unstable; urgency=low

  * only log LM hash warning if UCR variable password/samba/lmhash is set to
    true (Bug #29294)

 -- Lukas Walter <walter@univention.de>  Fri, 08 Mar 2013 11:51:30 +0100

univention-ad-connector (7.0.16-1) unstable; urgency=low

  * Remember if the user was just created in UCS and don't write the
    password back from AD/S4, because the password could be changed on
    UCS in this gap (Bug #30652)

 -- Stefan Gohmann <gohmann@univention.de>  Wed, 06 Mar 2013 14:54:42 +0100

univention-ad-connector (7.0.15-1) unstable; urgency=low

  * fixed listener module traceback which occurred when
    /var/lib/univention-connector/ad/ contained subdirectories (Bug #18125)

 -- Lukas Walter <walter@univention.de>  Wed, 06 Mar 2013 14:33:23 +0100

univention-ad-connector (7.0.14-2) unstable; urgency=low

  * Consider stopped LDAP server (Bug #30652)

 -- Stefan Gohmann <gohmann@univention.de>  Tue, 05 Mar 2013 14:22:16 +0100

univention-ad-connector (7.0.14-1) unstable; urgency=low

  * The group membership synchronisation could lack in an inconsistence
    result. The handling of the cache has been adapted (Bug #29874)
  * As long as changes come from one side, the connector reads these
    changes. This reduces the overwrite of changes just made to an
    object due to concurrent processes (Bug #30652)

 -- Stefan Gohmann <gohmann@univention.de>  Tue, 05 Mar 2013 07:46:35 +0100

univention-ad-connector (7.0.13-1) unstable; urgency=low

  * only try to poll changes from real files when syncing from UCS
    (Bug #18125)

 -- Lukas Walter <walter@univention.de>  Wed, 20 Feb 2013 10:40:33 +0100

univention-ad-connector (7.0.12-4) unstable; urgency=low

  * version bump (Bug #30150)

 -- Alexander Kläser <klaeser@univention.de>  Tue, 19 Feb 2013 18:00:09 +0100

univention-ad-connector (7.0.12-3) unstable; urgency=low

  * version bump (Bug #30150)

 -- Alexander Kläser <klaeser@univention.de>  Tue, 19 Feb 2013 17:57:53 +0100

univention-ad-connector (7.0.12-2) unstable; urgency=low

  * version bump (Bug #30150)

 -- Lukas Walter <walter@univention.de>  Tue, 19 Feb 2013 16:47:08 +0100

univention-ad-connector (7.0.12-1) unstable; urgency=low

  * moved daemon() call from connect() to main() to prevent it from being
    called multiple times (Bug #30150)

 -- Lukas Walter <walter@univention.de>  Tue, 19 Feb 2013 15:33:16 +0100

univention-ad-connector (7.0.11-3) unstable; urgency=low

  * Call _ignore_object and not __ignore_object (Bug #28845)

 -- Stefan Gohmann <gohmann@univention.de>  Thu, 08 Nov 2012 08:14:57 +0100

univention-ad-connector (7.0.11-2) unstable; urgency=low

  * Fixed the membership ignore object handling on the UCS side
    (Bug #28845)

 -- Stefan Gohmann <gohmann@univention.de>  Thu, 08 Nov 2012 07:59:38 +0100

univention-ad-connector (7.0.10-1) unstable; urgency=low

  * Check if the membership object is to be ignored (Bug #28845)

 -- Stefan Gohmann <gohmann@univention.de>  Thu, 08 Nov 2012 07:23:40 +0100

univention-ad-connector (7.0.9-1) unstable; urgency=low

  * Add priority (Bug #26961)

 -- Dirk Wiesenthal <wiesenthal@univention.de>  Tue, 06 Nov 2012 18:25:56 +0100

univention-ad-connector (7.0.8-1) unstable; urgency=low

  * Remove the LANMAN hash warning because the LM hash is no longer
    required (Bug #28709)

 -- Stefan Gohmann <gohmann@univention.de>  Wed, 31 Oct 2012 09:12:08 +0100

univention-ad-connector (7.0.7-2) unstable; urgency=low

  * Wait 5 seconds before the kill result is checked (Bug #27175)

 -- Stefan Gohmann <gohmann@univention.de>  Fri, 19 Oct 2012 16:17:15 +0200

univention-ad-connector (7.0.7-1) unstable; urgency=low

  * abort join script on failing udm call (Bug #27753)

 -- Lukas Walter <walter@univention.de>  Wed, 10 Oct 2012 12:56:01 +0200

univention-ad-connector (7.0.6-1) unstable; urgency=low

  * Fixed a traceback which occurs if the LDAP and AD base DNs are not
    equal (Bug #28573)

 -- Stefan Gohmann <gohmann@univention.de>  Thu, 04 Oct 2012 20:35:46 +0200

univention-ad-connector (7.0.5-2) unstable; urgency=low

  * Add linking exception for OpenSSL (Bug #26440)

 -- Moritz Mühlenhoff <muehlenhoffunivention.de>  Thu, 04 Oct 2012 11:42:05 +0200

univention-ad-connector (7.0.5-1) unstable; urgency=low

  * Added a reverse attribute check for the mail attribute. This means
    mail from AD will be synced to mailPrimaryAddress in UCS. The UCS
    attribute mail will not be synced (Bug #28240)

 -- Stefan Gohmann <gohmann@univention.de>  Tue, 25 Sep 2012 13:45:24 +0200

univention-ad-connector (7.0.4-1) unstable; urgency=low

  * Adjust the AD connector init script with the S4 connector init
    script (Bug #27175)

 -- Stefan Gohmann <gohmann@univention.de>  Tue, 25 Sep 2012 10:59:38 +0200

univention-ad-connector (7.0.3-2) unstable; urgency=low

  * Fixed typo in last commit (Bug #20517)

 -- Stefan Gohmann <gohmann@univention.de>  Tue, 25 Sep 2012 09:32:48 +0200

univention-ad-connector (7.0.3-1) unstable; urgency=low

  * Added UCR variables for ignrelists (users, groups, cn, ou)
    (Bug #20517)

 -- Stefan Gohmann <gohmann@univention.de>  Tue, 25 Sep 2012 08:42:19 +0200

univention-ad-connector (7.0.2-1) unstable; urgency=low

  * Use a proper debug message if SSL is disabled (Bug #25835)

 -- Stefan Gohmann <gohmann@univention.de>  Mon, 24 Sep 2012 13:35:08 +0200

univention-ad-connector (7.0.1-1) unstable; urgency=low

  * version bump; Bug #26857

 -- Florian Best <best@univention.de>  Thu, 06 Sep 2012 13:51:18 +0200

univention-ad-connector (7.0.0-1) unstable; urgency=low

  * ported module to Dojo 1.8; Bug #26857

 -- Florian Best <best@univention.de>  Wed, 05 Sep 2012 09:48:43 +0200

univention-ad-connector (6.0.60-1) unstable; urgency=low

  * Check the primary group setting for new users (Bug #26809)

 -- Stefan Gohmann <gohmann@univention.de>  Wed, 27 Jun 2012 08:25:11 +0200

univention-ad-connector (6.0.59-1) unstable; urgency=low

  * Check for conflicted objects in poll (Bug #26710)

 -- Stefan Gohmann <gohmann@univention.de>  Wed, 27 Jun 2012 07:42:27 +0200

univention-ad-connector (6.0.58-1) unstable; urgency=low

  * Ignore conflicted objects from S4 (Bug #26710)

 -- Stefan Gohmann <gohmann@univention.de>  Wed, 27 Jun 2012 06:28:59 +0200

univention-ad-connector (6.0.57-1) unstable; urgency=low

  * The connector listener handler writes group objects into a global
    list. This is a performance improvement which was added with Bug
    #18619. This global group list is only needed in the the initialize
    phase. It is now considered and saves a lot of memory (Bug #24273)

 -- Stefan Gohmann <gohmann@univention.de>  Tue, 26 Jun 2012 06:31:16 +0200

univention-ad-connector (6.0.56-1) unstable; urgency=low

  * If a user was added in UCS, the primary group setting will be synced
    from UCS to S4 like expected. This means the user will no longer added
    automatically to the group Domain Users (Bug #26809)

 -- Stefan Gohmann <gohmann@univention.de>  Tue, 17 Apr 2012 11:11:54 +0200

univention-ad-connector (6.0.55-1) unstable; urgency=low

  * fixed spelling mistake (Bug #26287)

 -- Florian Best <best@univention.de>  Mon, 02 Apr 2012 14:06:51 +0200

univention-ad-connector (6.0.54-1) unstable; urgency=low

  * Don't try to add a user to his primary group in AD. This might
    happen, if we synchronize a rejected file with old information
    (Bug #25709)

 -- Stefan Gohmann <gohmann@univention.de>  Fri, 24 Feb 2012 07:36:48 +0100

univention-ad-connector (6.0.53-1) unstable; urgency=low

  * Add the memberUid value to the group if the new member is a user
    (Bug #25709)

 -- Stefan Gohmann <gohmann@univention.de>  Thu, 23 Feb 2012 06:55:34 +0100

univention-ad-connector (6.0.52-1) unstable; urgency=low

  * Use function __search_s4 (Bug #26208)
  * Fixed group membership sync (Bug #25709)

 -- Stefan Gohmann <gohmann@univention.de>  Wed, 22 Feb 2012 08:12:05 +0100

univention-ad-connector (6.0.51-1) unstable; urgency=low

  * Check if group cache is empty (Bug #25709)
  * Don't build group cache while listing rejects (Bug #25709)

 -- Stefan Gohmann <gohmann@univention.de>  Tue, 07 Feb 2012 14:48:54 +0100

univention-ad-connector (6.0.50-1) unstable; urgency=low

  * Use the correct group cache (Bug #25709)

 -- Stefan Gohmann <gohmann@univention.de>  Wed, 01 Feb 2012 20:16:35 +0100

univention-ad-connector (6.0.49-1) unstable; urgency=low

  * Added support for referral handling (Bug #25986)
  * Group caching: Minor updates (Bug #25709)

 -- Stefan Gohmann <gohmann@univention.de>  Wed, 01 Feb 2012 15:02:59 +0100

univention-ad-connector (6.0.48-1) unstable; urgency=low

  * Group caching: Add a user to the group cache even if he is already
    member of the group (Bug #25709)

 -- Stefan Gohmann <gohmann@univention.de>  Wed, 01 Feb 2012 07:53:07 +0100

univention-ad-connector (6.0.47-1) unstable; urgency=low

  * Support for a different binddn and bindpw for the UCS access,
    for example if the machine account should be used (Bug #25985)

 -- Stefan Gohmann <gohmann@univention.de>  Tue, 31 Jan 2012 15:59:00 +0100

univention-ad-connector (6.0.46-1) unstable; urgency=low

  * Build an internal group membership cache. This increases the group
    synchronisation performance (Bug #25709)
  * Use sqlite as backend for internal.cfg (Bug #13045)

 -- Stefan Gohmann <gohmann@univention.de>  Tue, 31 Jan 2012 09:21:52 +0100

univention-ad-connector (6.0.45-1) unstable; urgency=low

  * Don't skip the synchronization if the object was added in UCS
    (Bug #25847)

 -- Stefan Gohmann <gohmann@univention.de>  Mon, 23 Jan 2012 11:08:50 +0100

univention-ad-connector (6.0.44-1) unstable; urgency=low

  * Don't recode value if recoding raises an UnicodeDecodeError
    exception (Bug #25191)

 -- Stefan Gohmann <gohmann@univention.de>  Wed, 14 Dec 2011 15:47:06 +0100

univention-ad-connector (6.0.43-1) unstable; urgency=low

  * Don't reset lastUSN on connector restart (Bug #25037)

 -- Stefan Gohmann <gohmann@univention.de>  Thu, 01 Dec 2011 13:46:11 +0100

univention-ad-connector (6.0.42-1) unstable; urgency=low

  * Save lastUSN in cache and commit them after the sync is finished
    (Bug #25037)

 -- Stefan Gohmann <gohmann@univention.de>  Wed, 30 Nov 2011 18:06:35 +0100

univention-ad-connector (6.0.41-1) unstable; urgency=low

  * Fixed handling for con_other attributes. This allows the sync of two
    AD/S4 attributes (one single value and one multi value) to one multi
    value UCS attribute like homePhone, otherHomePhone to
    homeTelephoneNumber (Bug #24119 and Bug #20599)

 -- Stefan Gohmann <gohmann@univention.de>  Tue, 29 Nov 2011 21:53:26 +0100

univention-ad-connector (6.0.40-1) unstable; urgency=low

  * Ignore uid=krbtgt too (Bug #20516)

 -- Stefan Gohmann <gohmann@univention.de>  Tue, 29 Nov 2011 14:15:36 +0100

univention-ad-connector (6.0.39-1) unstable; urgency=low

  * define exception class ConnectorError; Bug #23713
  * upload: hide clear button; Bug #24937
  * add scrollbar to main container
  * require hostname, LDAP base and sync user in wizard
  * update page after start/stop of service

 -- Andreas Büsching <buesching@univention.de>  Mon, 28 Nov 2011 17:30:45 +0100

univention-ad-connector (6.0.38-1) unstable; urgency=low

  * Since set_uid_umlauts is no longer available the udm syntax for the
    username will be changed to uid_umlauts (Bug #24941)
  * Ignore well known sid objects which are groups in UCS (Bug #24288):
    - World Authority
    - Everyone
    - Null Authority
    - Nobody 
    - Authenticated Users

 -- Stefan Gohmann <gohmann@univention.de>  Mon, 28 Nov 2011 15:16:52 +0100

univention-ad-connector (6.0.37-1) unstable; urgency=low

  * fixed service (start|stop); Bug #23713

 -- Andreas Büsching <buesching@univention.de>  Mon, 28 Nov 2011 12:17:09 +0100

univention-ad-connector (6.0.36-2) unstable; urgency=low

  * Update UCR variable descriptions (Bug #22829)

 -- Moritz Muehlenhoff <muehlenhoff@univention.de>  Mon, 28 Nov 2011 07:35:54 +0100

univention-ad-connector (6.0.36-1) unstable; urgency=low

  * fixed another typo; Bug #23713

 -- Andreas Büsching <buesching@univention.de>  Fri, 25 Nov 2011 16:09:29 +0100

univention-ad-connector (6.0.35-1) unstable; urgency=low

  * modified some descriptions
  * deactivate clean button of Uploader widget; Bug #23713

 -- Andreas Büsching <buesching@univention.de>  Fri, 25 Nov 2011 16:01:53 +0100

univention-ad-connector (6.0.34-1) unstable; urgency=low

  * Replace custom attributes by extended attributes in ad-connector-
    exchange package (Bug #24881)

 -- Stefan Gohmann <gohmann@univention.de>  Fri, 25 Nov 2011 07:14:23 +0100

univention-ad-connector (6.0.33-1) unstable; urgency=low

  * add upload widget for the certificate; Bug #22893

 -- Andreas Büsching <buesching@univention.de>  Sun, 20 Nov 2011 13:35:16 +0100

univention-ad-connector (6.0.32-1) unstable; urgency=low

  * fixed logrotate template (Bug #18002) 

 -- Felix Botner <botner@univention.de>  Fri, 18 Nov 2011 16:49:33 +0100

univention-ad-connector (6.0.31-1) unstable; urgency=low

  * update download page design for UMC design (Bug #23188)

 -- Janek Walkenhorst <walkenhorst@univention.de>  Fri, 18 Nov 2011 15:39:00 +0100

univention-ad-connector (6.0.30-1) unstable; urgency=low

  * add copyright headers to JavaScript files (Bug #23210)

 -- Janek Walkenhorst <walkenhorst@univention.de>  Thu, 17 Nov 2011 13:13:43 +0100

univention-ad-connector (6.0.29-1) unstable; urgency=low

  * Wizard: of no LDAP base is known for the AD server, the checkbox for
    determination is activated by default; Bug #23713

 -- Andreas Büsching <buesching@univention.de>  Wed, 16 Nov 2011 20:02:02 +0100

univention-ad-connector (6.0.28-1) unstable; urgency=low

  * More attribute deletion handling (Bug #24635)
  * Don't hide the first traceback

 -- Stefan Gohmann <gohmann@univention.de>  Wed, 16 Nov 2011 19:40:16 +0100

univention-ad-connector (6.0.27-1) unstable; urgency=low

  * Use Unpickler for loading the object (Bug #24273)

 -- Stefan Gohmann <gohmann@univention.de>  Wed, 09 Nov 2011 22:18:58 +0100

univention-ad-connector (6.0.26-1) unstable; urgency=low

  * first usable version of the UMC module; Bug #22893

 -- Andreas Büsching <buesching@univention.de>  Wed, 09 Nov 2011 17:03:19 +0100

univention-ad-connector (6.0.25-1) unstable; urgency=low

  * first version of UMC frontend (incomplete); Bug #22893

 -- Andreas Büsching <buesching@univention.de>  Tue, 08 Nov 2011 20:01:04 +0100

univention-ad-connector (6.0.24-1) unstable; urgency=low

  * first version of complete Backend API; Bug #23713
  * start implementing the UMC frontend

 -- Andreas Büsching <buesching@univention.de>  Mon, 07 Nov 2011 21:52:38 +0100

univention-ad-connector (6.0.23-1) unstable; urgency=low

  * Use cPickle.Pickler an clear_memo, otherwise the internal python
    refcount will not be decreased  and the memory is lost (Bug #24273)

 -- Stefan Gohmann <gohmann@univention.de>  Wed, 02 Nov 2011 15:53:15 +0100

univention-ad-connector (6.0.22-1) unstable; urgency=low

  * More fixes on attribute deletion (Bug #8604)

 -- Stefan Gohmann <gohmann@univention.de>  Mon, 31 Oct 2011 12:26:44 +0100

univention-ad-connector (6.0.21-1) unstable; urgency=low

  * Adjust service registration to UCS 3.0 (Bug #21486)

 -- Stefan Gohmann <gohmann@univention.de>  Sun, 30 Oct 2011 09:17:27 +0100

univention-ad-connector (6.0.20-1) unstable; urgency=low

  * Added univention-management-console-dev to build dependencies
    (Bug #23713)

 -- Stefan Gohmann <gohmann@univention.de>  Sat, 29 Oct 2011 09:10:40 +0200

univention-ad-connector (6.0.19-1) unstable; urgency=low

  * Added a new parameter con_other_attribute for the attribute
    mapping. This allows to map two AD/S4 attributes (one single
    value and one multivalue) to one UCS multivalue attribute
    (Bug #24119)
  * Consider attribute deletion of attributes in UCS (Bug #8604)

 -- Stefan Gohmann <gohmann@univention.de>  Fri, 28 Oct 2011 12:25:59 +0200

univention-ad-connector (6.0.18-1) unstable; urgency=low

  * starting to implement new UMC module for AD connector; Bug #23713

 -- Andreas Büsching <buesching@univention.de>  Thu, 27 Oct 2011 18:01:27 +0200

univention-ad-connector (6.0.17-1) unstable; urgency=low

  * Don't recode userCertificate;binary (Bug #23612)

 -- Stefan Gohmann <gohmann@univention.de>  Tue, 25 Oct 2011 16:52:56 +0200

univention-ad-connector (6.0.16-2) unstable; urgency=low

  * Added dependency to univention-directory-manager-tools (Bug #23342)

 -- Stefan Gohmann <gohmann@univention.de>  Tue, 25 Oct 2011 15:33:27 +0200

univention-ad-connector (6.0.16-1) unstable; urgency=low

  * workaround for PEP 366 (Bug #23984)

 -- Arvid Requate <requate@univention.de>  Tue, 25 Oct 2011 13:35:28 +0200

univention-ad-connector (6.0.15-1) unstable; urgency=low

  * Merged from S4 connector:
    * Synchronize sambaWorkstations (Bug #24119)
    * Added telephoneNumber synchronization
    * Added phone numbers to mapping
    * Synchronize displayName (Bug #20601)

 -- Stefan Gohmann <gohmann@univention.de>  Tue, 25 Oct 2011 08:36:36 +0200

univention-ad-connector (6.0.14-2) unstable; urgency=low

  * Fix dependencies on u-c (Bug #22668)

 -- Philipp Hahn <hahn@univention.de>  Sat, 22 Oct 2011 04:11:23 +0200

univention-ad-connector (6.0.14-1) unstable; urgency=low

  * Don't show first traceback if an object was dropped because it might
    be the parent object (Bug #22861)

 -- Stefan Gohmann <gohmann@univention.de>  Wed, 19 Oct 2011 12:10:15 +0200

univention-ad-connector (6.0.13-1) unstable; urgency=low

  * Merged S4 connector changes from r27948
    * Handle LDAP server restarts and AD restarts (Bug #22861)

 -- Stefan Gohmann <gohmann@univention.de>  Wed, 19 Oct 2011 08:39:47 +0200

univention-ad-connector (6.0.12-1) unstable; urgency=low

  * Use new overlay module k5pwd and set userPassword to {K5KEY}
    (Bug #15062)

 -- Stefan Gohmann <gohmann@univention.de>  Mon, 17 Oct 2011 17:43:26 +0200

univention-ad-connector (6.0.11-2) unstable; urgency=low

  * fixed logrotate template (Bug #18002) 

 -- Felix Botner <botner@univention.de>  Wed, 12 Oct 2011 10:59:22 +0200

univention-ad-connector (6.0.11-1) unstable; urgency=low

  * added logrotate configuration (Bug #18002) 

 -- Felix Botner <botner@univention.de>  Wed, 12 Oct 2011 10:33:41 +0200

univention-ad-connector (6.0.10-1) unstable; urgency=low

  * Set the MIME type for cert.pem and for private.key and add a comment
    to cert.pem (Bug #23378)

 -- Stefan Gohmann <gohmann@univention.de>  Fri, 07 Oct 2011 07:33:39 +0200

univention-ad-connector (6.0.9-2.1) unstable; urgency=low

  * Support page control for the AD search. This increase the initialize
    performance (Bug #23734)
  * Don't synchronize all objects during the init twice, only search for
    uSNCreated objects and not for uSNCreated and uSNChanged objects
    (Bug #23734)
  * Adapt prepare-new-instance to UCS 3.0 (Bug #23814)
  * Don't try to decode the userCertificate value (Bug #23612)
  * The tools univention-connector-list-rejected and univention-adsearch
    can now be used when connector/ad/ldap/certificate is not set and
    connector/ad/ssl is false (Bug #23580)
  * Build an internal membership cache while synchronize the members from
    AD to UCS. So every AD member will get once instead of twice. Also
    don't open the UDM group module twice (Bug #21010)
  * Check if properties defined in the mapping file. Thanks to Joerg
    Steffens for the patch (Bug #21001)
  * Added user krbtgt to ignore list (Bug #20516)
  * Make the ldap sever configurable (Bug #18136)
  * No longer call set_uid_umlauts and cleanup the module initialize
    (Bug #21032, Bug #20599)
  * prepare-new-instance now changes all variables in the new mapping
    file (Bug #22057)
  * Don't recreate the certificate (Bug #23969)

 -- Stefan Gohmann <gohmann@univention.de>  Thu, 06 Oct 2011 16:02:32 +0200

univention-ad-connector (6.0.9-2) unstable; urgency=low

  * Fix removal of w2k support (Bug #21486)

 -- Moritz Muehlenhoff <muehlenhoff@univention.de>  Thu, 29 Sep 2011 10:34:51 +0200

univention-ad-connector (6.0.9-1) unstable; urgency=low

  * Avoid an endless sync loop while restarting AD (Bug #18619)

 -- Stefan Gohmann <gohmann@univention.de>  Wed, 28 Sep 2011 07:17:36 +0200

univention-ad-connector (6.0.8-1) unstable; urgency=low

  * recommend package univention-nagios-ad-connector
  * fix installation of AD connector init script; Bug #14739

 -- Andreas Büsching <buesching@univention.de>  Fri, 23 Sep 2011 16:27:27 +0200

univention-ad-connector (6.0.7-1) unstable; urgency=low

  * Merge patches from UCS 2.4-3
   [ Stefan Gohmann ]
    * Rename UCR variable ad/password/timestamp/ignorereset to
      ad/password/timestamp/syncreset (Bug #22751)
    * Fixed typo s/ignorreset/ignorereset/g (Bug #22751)
    * More password timestamp handling and some cleanups (Bug #22751)
    * Added missing brackets (Bug #22751)
    * Set default values in postinst for
      connector/ad/password/timestamp/.* (Bug #22751)
    * Also added two UCR variables to handle the password reset in the
      timestamp check mode (Bug #22751)
    * Sync the passwords only if the timestamp is newer. The behavior can
      configured with the UCR variable connector/ad/password/timestamp/check.
      Default is false (Bug #22751)
    * Consider empty sambaLMPassword attributes to prevent sync loops
      (Bug #22749)
    * No longer use sambaPwdMustChange to calculate the password end time
      (Bug #18187)
    * explode_unicode_dn: Also return last dn component. Thanks to Joerg
      Steffens for the patch (Bug #21000)
    * Resync rejected objects not before the sync is initialized
      (Bug #22622)
    * Set lastUSN to internal.cfg not before the search result was
      completely synced, otherwise the USN handling can become confused
      (Bug #22622)
    * Retry the synchronisation if the local idletimeout occurs
      (Bug #22622)

 -- Stefan Gohmann <gohmann@univention.de>  Wed, 21 Sep 2011 15:43:17 +0200

univention-ad-connector (6.0.6-1) unstable; urgency=low

  * Write tracebacks into connector.log (Bug #13047)
  * Cleanup debug messages and set the debug level to 2 by default 
    (Bug #20971)
  * mapping.py: Remove object_memberships_sync_from_ucs from the list of
    post_con_modify_functions because the group object will changed if
    the groupmember ship was changed on UCS. This will improve the sync
    performance (Bug #21010, Bug #18619)
  * poll_ucs: Create a list of all DNs which should be synced in this
    run. If the DN will synced later skip the sync for this object at
    this point (Bug #21010, Bug #18619)

 -- Stefan Gohmann <gohmann@univention.de>  Sat, 17 Sep 2011 15:02:15 +0200

univention-ad-connector (6.0.5-3) unstable; urgency=low

  * Fix incorrect setting of userAccountControl flag (Bug #23153)

 -- Moritz Muehlenhoff <muehlenhoff@univention.de>  Thu, 08 Sep 2011 18:52:44 +0200

univention-ad-connector (6.0.5-2) unstable; urgency=low

  * Remove support for Windows 2000 has been removed (Bug #21486)

 -- Moritz Muehlenhoff <muehlenhoff@univention.de>  Thu, 08 Sep 2011 18:25:02 +0200

univention-ad-connector (6.0.5-1) unstable; urgency=low

  * Initialize udm modules (Bug #22439)

 -- Stefan Gohmann <gohmann@univention.de>  Mon, 01 Aug 2011 17:20:52 +0200

univention-ad-connector (6.0.4-1) unstable; urgency=low

  * Initialize self.lo even if bindpw does not contain a newline
    (Bug #14186)

 -- Stefan Gohmann <gohmann@univention.de>  Mon, 01 Aug 2011 16:55:39 +0200

univention-ad-connector (6.0.3-1) unstable; urgency=low

  * fixed bashisms (Bug #23005)

 -- Sönke Schwardt-Krummrich <schwardt@univention.de>  Tue, 12 Jul 2011 18:36:23 +0200

univention-ad-connector (6.0.2-2) unstable; urgency=low

  * Update descriptions of Univention Configuration Registry variables
    (Bug #22829)	

 -- Moritz Muehlenhoff <muehlenhoff@univention.de>  Mon, 27 Jun 2011 17:34:54 +0200

univention-ad-connector (6.0.2-1) unstable; urgency=low

  * Added dependency to shell-univention-lib > 1.0.6 (Bug #21486)

 -- Stefan Gohmann <gohmann@univention.de>  Tue, 07 Jun 2011 09:55:26 +0200

univention-ad-connector (6.0.1-1) unstable; urgency=low

  * Add missing files (Bug #21486)

 -- Stefan Gohmann <gohmann@univention.de>  Tue, 24 May 2011 13:38:39 +0200

univention-ad-connector (6.0.0-1) unstable; urgency=low

  * Package cleanup for UCS 3.0 (Bug #21486)
    * Bump version for UCS 3.0
    * Replace univention-baseconfig with univention-config-registry
    * Replace static UCR header in the UCR templates with '@%@UCRWARNING=#
      @%@'
    * Update copyright to 2011
    * Update to debhelper 7
    * Switch from python2.4 to python2.6
    * Add ucslint

 -- Stefan Gohmann <gohmann@univention.de>  Fri, 20 May 2011 13:51:08 +0200

univention-ad-connector (5.0.17-1) unstable; urgency=low

  * fixed name of connector/ad/mapping/group/language in umc module (Bug #20195) 

 -- Felix Botner <botner@univention.de>  Fri, 18 Feb 2011 16:15:44 +0100

univention-ad-connector (5.0.16-1) unstable; urgency=low

  * wait up to 5 minutes for complete shutdown (Bug #21475)

 -- Janek Walkenhorst <walkenhorst@univention.de>  Thu, 10 Feb 2011 12:19:58 +0100

univention-ad-connector (5.0.15-3) unstable; urgency=low

  * Update English descriptions to UCR variables (Bug #12485)

 -- Moritz Muehlenhoff <muehlenhoff@univention.de>  Fri, 12 Nov 2010 10:39:23 +0100

univention-ad-connector (5.0.15-2) unstable; urgency=low

  * Add English descriptions to UCR variables (Bug #12485)

 -- Moritz Muehlenhoff <muehlenhoff@univention.de>  Fri, 12 Nov 2010 10:39:21 +0100

univention-ad-connector (5.0.15-1) unstable; urgency=low

  * Added ucr variable to configure the organisation mapping and change
    the default from department to company:
    connector/ad/mapping/organisation (Bug #13362)
  * Copy a temporary member dict with deepcopy to avoid a traceback
    during sync (Bug #19481)
  * Added msExchMasterAccountSid, replicationSignature and repsTo to the
    list of attributes which will not be encoded (Bug #19643)
  * Set info message about key unsetting from warning to info (Bug
    #19646)
  * Cleanup the ad connector download page required for IE 8 (Bug
    #20113)

 -- Stefan Gohmann <gohmann@univention.de>  Fri, 12 Nov 2010 09:50:44 +0100

univention-ad-connector (5.0.14-1) unstable; urgency=low

  * A user which was synced to Windows 2008 R2 is not a valid kerberos
    user because the kerberos principal is missing. If the UCR variable
    ad/mapping/kerberosdomain is set the kerberos principal will be set
    during the first sync (Bug #20518)

 -- Stefan Gohmann <gohmann@univention.de>  Thu, 11 Nov 2010 14:43:24 +0100

univention-ad-connector (5.0.13-1) unstable; urgency=low

  * Use newer disabled syntax for user objects (Bug #19942)

 -- Stefan Gohmann <gohmann@univention.de>  Thu, 11 Nov 2010 09:51:06 +0100

univention-ad-connector (5.0.12-1) unstable; urgency=low

  * By default */ad/ldap/ldaps is false (Bug #19606)

 -- Stefan Gohmann <gohmann@univention.de>  Wed, 06 Oct 2010 06:10:42 +0200

univention-ad-connector (5.0.11-1) unstable; urgency=low

  * Use correct is_true call for UCR (Bug #19372 and Bug #19606)
  * Fixed disabled / locked handling based on UCS 2.4 changes
    (Bug #19942)
  * Fixed account expiry synchronisation (Bug #18271)
  * Automatically remove registered pwdump services on 64 bit windows hosts
    (Bug #20141)

 -- Stefan Gohmann <gohmann@univention.de>  Tue, 28 Sep 2010 15:31:03 +0200

univention-ad-connector (5.0.10-1) unstable; urgency=low

  * Use the environment variable SYSTEMROOT to detect the c:\windows
    directory, otherwise the service registration failed on Windows 2000
    (Bug #19610)

 -- Stefan Gohmann <gohmann@univention.de>  Mon, 27 Sep 2010 08:04:09 +0200

univention-ad-connector (5.0.9-1) unstable; urgency=low

  * Fix is_true() call for checking ssl ucr variables (Bug #19372 and
    Bug #19606)

 -- Stefan Gohmann <gohmann@univention.de>  Mon, 27 Sep 2010 07:49:14 +0200

univention-ad-connector (5.0.8-1) unstable; urgency=low

  * Check for */ad/ldap/ssl before creating the new CA file
    (Bug #19372)

 -- Stefan Gohmann <gohmann@univention.de>  Mon, 27 Sep 2010 07:13:49 +0200

univention-ad-connector (5.0.7-1) unstable; urgency=low

  * Windows 2000 AD does not understand StartTLS over the ldap port. To
    use an encrypted connection to the Windows 2000 AD the following (new)
    UCR variables must be set connector/ad/ldap/ldaps=yes and
    connector/ad/ldap/port=636. Alternatively can the Windows version be
    set to 2000 in the UMC module (Bug #19606)

 -- Stefan Gohmann <gohmann@univention.de>  Fri, 24 Sep 2010 10:58:27 +0200

univention-ad-connector (5.0.6-1) unstable; urgency=low

  * Added a link to vcredist_x86.exe in the www directory (Bug #15651)

 -- Stefan Gohmann <gohmann@univention.de>  Thu, 19 Aug 2010 13:42:31 +0200

univention-ad-connector (5.0.5-3) unstable; urgency=low

  * Added vcredist_x86.exe (Bug #15651)

 -- Stefan Gohmann <gohmann@univention.de>  Tue, 17 Aug 2010 19:30:02 +0200

univention-ad-connector (5.0.5-2) unstable; urgency=low

  * added MSVCR100.DLL from Visual C++ 2010 redistribution package,
    vcredist_x86.exe. Bug #15651

 -- Stefan Gohmann <gohmann@univention.de>  Wed, 11 Aug 2010 06:56:58 +0200

univention-ad-connector (5.0.5-1) unstable; urgency=low

  * remove .svn directories from msi packages. Bug #15651

 -- Stefan Gohmann <gohmann@univention.de>  Wed, 28 Jul 2010 14:51:22 +0200

univention-ad-connector (5.0.4-1) unstable; urgency=low

  * update msi packages to use correct installation path. Bug #15651

 -- Stefan Gohmann <gohmann@univention.de>  Mon, 26 Jul 2010 08:19:43 +0200

univention-ad-connector (5.0.3-2) unstable; urgency=low

  * offer the 64bit msi package. Bug #15651

 -- Stefan Gohmann <gohmann@univention.de>  Mon, 26 Jul 2010 08:01:20 +0200

univention-ad-connector (5.0.3-1) unstable; urgency=low

  * create umc link to the 64bit version of the password daemon. Bug
    #15651

 -- Stefan Gohmann <gohmann@univention.de>  Mon, 26 Jul 2010 07:50:03 +0200

univention-ad-connector (5.0.2-1) unstable; urgency=low

  * added support for windows 64bit platform. Bug #15651
  * switch to makemsi:
    https://billy.knut.univention.de/uniwiki/index.php/AD_Connector_Entwicklungsumgebung#MSI-Pakete

 -- Stefan Gohmann <gohmann@univention.de>  Mon, 26 Jul 2010 07:39:28 +0200

univention-ad-connector (5.0.1-1) unstable; urgency=low

  * convert to GNU APGL V3 (Bug #17543)

 -- Janek Walkenhorst <walkenhorst@univention.de>  Tue, 22 Jun 2010 15:53:22 +0200

univention-ad-connector (5.0.0-1) unstable; urgency=low

  * bump version for UCS 2.4
  * added cn=opsi,$ldap_base to global_ignore_subtree
  * added pcpatch to user ignore_filter Bug #17756

 -- Felix Botner <botner@univention.de>  Thu, 10 Jun 2010 17:18:41 +0200

univention-ad-connector (4.1.14-1) unstable; urgency=low

  * also use the new CAcert file which contains the UCS CA and the AD CA
    for univention-connector-list-rejected. Bug #18242

 -- Stefan Gohmann <gohmann@univention.de>  Tue, 04 May 2010 08:38:20 +0200

univention-ad-connector (4.1.13-1) unstable; urgency=low

  * remove calls to old univention-debug methods (Bug #13053)

 -- Janek Walkenhorst <walkenhorst@univention.de>  Tue, 06 Apr 2010 16:27:43 +0200

univention-ad-connector (4.1.12-1) unstable; urgency=low

  * replace os.system with subprocess.call in UMC module; Bug #17045

 -- Andreas Büsching <buesching@univention.de>  Tue, 30 Mar 2010 13:49:59 +0200

univention-ad-connector (4.1.11-1) unstable; urgency=low

  * be sure univention-adsearch uses an encrypted communication. Bug
    #17768

 -- Stefan Gohmann <gohmann@univention.de>  Tue, 02 Mar 2010 19:58:38 +0100

univention-ad-connector (4.1.10-1) unstable; urgency=low

  * create a new CAcert file, which contains the UCS CA and the AD CA.
    Bug #17768

 -- Stefan Gohmann <gohmann@univention.de>  Mon, 01 Mar 2010 16:26:50 +0100

univention-ad-connector (4.1.9-1) unstable; urgency=low

  * fixed ad-connector umc service configuration Bug #17311 

 -- Felix Botner <botner@univention.de>  Fri, 15 Jan 2010 12:21:25 +0100

univention-ad-connector (4.1.8-1) unstable; urgency=low

  * design updates for the AD Connector UMC module. Bug #16808

 -- Stefan Gohmann <gohmann@univention.de>  Wed, 13 Jan 2010 09:17:20 +0100

univention-ad-connector (4.1.7-1) unstable; urgency=low

  * added ad-connector umc service configuration Bug #17311

 -- Felix Botner <botner@univention.de>  Tue, 12 Jan 2010 16:31:14 +0100

univention-ad-connector (4.1.6-1) unstable; urgency=low

  * use ldap:// as prefix for LDAP URIs and set CA certificate file via
    global option (Bug #16432)

 -- Andreas Büsching <buesching@univention.de>  Thu, 07 Jan 2010 17:34:28 +0100

univention-ad-connector (4.1.5-1) unstable; urgency=low

  * updated copyright Bug #17222 

 -- Felix Botner <botner@univention.de>  Thu, 07 Jan 2010 13:47:52 +0100

univention-ad-connector (4.1.4-1) unstable; urgency=low

  * exit earlier if new object is ignored (Bug #16734)

 -- Ingo Steuwer <steuwer@univention.de>  Thu, 17 Dec 2009 12:42:29 +0100

univention-ad-connector (4.1.3-1) unstable; urgency=low

  * pass default value to ucr-get-call. (Bug #16638)

 -- Daniel Hofmann <hofmann@univention.de>  Thu, 17 Dec 2009 12:29:38 +0100

univention-ad-connector (4.1.2-1) unstable; urgency=low

  * use the correct pyshared path. Bug #16054

 -- Stefan Gohmann <gohmann@univention.de>  Thu, 22 Oct 2009 11:40:31 +0200

univention-ad-connector (4.1.1-1) unstable; urgency=low

  * if the connection to the LDAP-Server is lost the connector tries to
    re-establish the connection (Bug #14724)

 -- Andreas Büsching <buesching@univention.de>  Tue, 20 Oct 2009 16:15:34 +0200

univention-ad-connector (4.1.0-4) unstable; urgency=low

  * corrected recreation of mapping in prepare-instance
  * fixed typo in prepare-instance

 -- Ingo Steuwer <steuwer@univention.de>  Thu, 20 Aug 2009 14:49:11 +0200

univention-ad-connector (4.1.0-3) unstable; urgency=low

  * use connector/ad/ldap/ssl in univention-adsearch, use ssl by default (Bug #14826)

 -- Ingo Steuwer <steuwer@univention.de>  Thu, 20 Aug 2009 08:34:14 +0200

univention-ad-connector (4.1.0-2) unstable; urgency=low

  * Add Univention Configuration Registry variable connector/ad/ldap/ssl, which configures
    an unencrypted operation to the Active Directory domain controller. (Bug #14807)

 -- Ingo Steuwer <steuwer@univention.de>  Thu, 20 Aug 2009 08:07:46 +0200

univention-ad-connector (4.1.0-1) unstable; urgency=low

  * extend connector to run in several instances on one server (Bug #15415)

 -- Ingo Steuwer <steuwer@univention.de>  Tue, 18 Aug 2009 10:44:53 +0200

univention-ad-connector (4.0.18-1) unstable; urgency=low

  * consider the ignore_filter of the user mapping during the membership
    synchronisation. Bug #13550

 -- Stefan Gohmann <gohmann@univention.de>  Fri, 31 Jul 2009 09:23:09 +0200

univention-ad-connector (4.0.17-1) unstable; urgency=low

  * be sure a user will be deleted in AD after moving the user on UCS
    side into a ignored subtree. Bug #13786

 -- Stefan Gohmann <gohmann@univention.de>  Fri, 31 Jul 2009 07:41:11 +0200

univention-ad-connector (4.0.16-1) unstable; urgency=low

  * read the pickle files from the listener in the correct order. Bug
    #11803
  * catch some more possible expetions during the group member sync for
    example if the user was removed in the meantime. Bug #11803

 -- Stefan Gohmann <gohmann@univention.de>  Tue, 28 Jul 2009 15:48:57 +0200

univention-ad-connector (4.0.15-2) unstable; urgency=low

  * Fixed upper- and lowercase problems in the attribute_filter
    function. Bug #13550

 -- Andre Fenske <fenske@univention.de>  Mon, 13 Jul 2009 16:10:08 +0200

univention-ad-connector (4.0.15-1) unstable; urgency=low

  * the ldap ignore filter should be case insensitive. Bug #13550

 -- Stefan Gohmann <gohmann@univention.de>  Fri, 10 Jul 2009 13:38:46 +0200

univention-ad-connector (4.0.14-1) unstable; urgency=low

  * open the ucs object before removing it. Bug #14062

 -- Stefan Gohmann <gohmann@univention.de>  Fri, 10 Jul 2009 11:53:58 +0200

univention-ad-connector (4.0.13-1) unstable; urgency=low

  * don't replace the UCS base with the AD base twice. This is a problem
    when the UCS base is a component of the AD base. Bug #13745

 -- Stefan Gohmann <gohmann@univention.de>  Fri, 10 Jul 2009 09:29:35 +0200

univention-ad-connector (4.0.12-1) unstable; urgency=low

  * rename an object in AD only if it exists in AD otherwise the user
    will be created. This happens when an object is moved in UCS from an
    ignored subtree into a normal area. Bug #11032

 -- Stefan Gohmann <gohmann@univention.de>  Thu,  9 Jul 2009 14:20:11 +0200

univention-ad-connector (4.0.11-1) unstable; urgency=low

  * provide new UCR category service-adcon (Bug #13505)

 -- Andreas Büsching <buesching@univention.de>  Wed,  8 Jul 2009 10:00:21 +0200

univention-ad-connector (4.0.10-1) unstable; urgency=low

  * support for Windows 2008. Bug #11701

 -- Stefan Gohmann <gohmann@univention.de>  Thu,  2 Jul 2009 10:27:06 +0200

univention-ad-connector (4.0.9-1) unstable; urgency=low

  * added the groups which have a nested group by default to the ignore
    filter:
     - Computers
     - Windows Hosts
     - DC Slave Hosts
     - DC Backup Hosts
    Bug #11816

 -- Stefan Gohmann <gohmann@univention.de>  Tue, 30 Jun 2009 08:40:33 +0200

univention-ad-connector (4.0.8-1) unstable; urgency=low

  * keep the correct lower and upper case during a move in AD. Bug
    #13824

 -- Stefan Gohmann <gohmann@univention.de>  Tue, 30 Jun 2009 08:29:31 +0200

univention-ad-connector (4.0.7-1) unstable; urgency=low

  * don't remove ignored object from the list of the memberships. Bug
    #13550

 -- Stefan Gohmann <gohmann@univention.de>  Mon, 29 Jun 2009 09:41:16 +0200

univention-ad-connector (4.0.7-1) unstable; urgency=low

  * catch some tracebacks during the remove on UCS side. Bug #11810

 -- Stefan Gohmann <gohmann@univention.de>  Mon, 29 Jun 2009 08:40:44 +0200

univention-ad-connector (4.0.6-1) unstable; urgency=low

  * consider a move in UCS. Bug #13745

 -- Stefan Gohmann <gohmann@univention.de>  Mon, 29 Jun 2009 08:20:03 +0200

univention-ad-connector (4.0.5-1) unstable; urgency=low

  * support operations on non-leaf objects. Bug #13803

 -- Stefan Gohmann <gohmann@univention.de>  Fri, 26 Jun 2009 20:46:11 +0200

univention-ad-connector (4.0.4-1) unstable; urgency=low

  * outvalue the ignore filters during the sync. Bug #11027

 -- Stefan Gohmann <gohmann@univention.de>  Fri, 26 Jun 2009 11:01:42 +0200

univention-ad-connector (4.0.3-1) unstable; urgency=low

  * remove the POSIX (shadowLastChange and shadowMax) and Kerberos
    (shadowMax) attributes for the password expiration during the
    password reset. Bug #10190

 -- Stefan Gohmann <gohmann@univention.de>  Thu, 25 Jun 2009 14:55:35 +0200

univention-ad-connector (4.0.2-1) unstable; urgency=low

  * The copypwd utility on windows needs the username as iso8859 string.
    Starting from now the encoding could be configured with the UCR
    variable connector/password/service/encoding. Default is iso8859-15.
    Bug #8516

 -- Stefan Gohmann <gohmann@univention.de>  Thu, 25 Jun 2009 11:51:45 +0200

univention-ad-connector (4.0.1-2) unstable; urgency=low

  * switched to python2.4 (Bug: #14709)

 -- Sönke Schwardt <schwardt@univention.de>  Thu, 11 Jun 2009 12:14:02 +0200

univention-ad-connector (4.0.1-1) unstable; urgency=low

  * install to /usr/share/pyshared for dh_pycentral. Bug #14667

 -- Stefan Gohmann <gohmann@univention.de>  Thu, 11 Jun 2009 13:29:53 +0200

univention-ad-connector (4.0.0-1) unstable; urgency=low

  * Make init script LSB-compliant (Bug #14421)

 -- Moritz Muehlenhoff <muehlenhoff@univention.de>  Fri, 29 May 2009 14:59:38 +0200

univention-ad-connector (3.0.5-1) unstable; urgency=low

  * fixed detection if online update is currently running (Bug: #8736)

 -- Sönke Schwardt <schwardt@univention.de>  Mon, 16 Mar 2009 09:05:34 +0100

univention-ad-connector (3.0.4-3) unstable; urgency=low

  * updated the copyright. Bug #6875

 -- Stefan Gohmann <gohmann@univention.de>  Thu, 12 Mar 2009 13:47:37 +0100

univention-ad-connector (3.0.4-2) unstable; urgency=low

  * fixed bugs in UMC module (Bug #8736)

 -- Sönke Schwardt <schwardt@univention.de>  Fri, 20 Feb 2009 11:08:38 +0100

univention-ad-connector (3.0.3-1) unstable; urgency=low

  * corrected help-message of univention-adsearch
  * added containers to global_ignore_subtree in mapping.py:
     'cn=samba,@%@ldap/base@%@',
     'cn=nagios,@%@ldap/base@%@',
     'ou=Grp Policy Users,@%@connector/ad/ldap/base@%@'
  * fix potential traceback in group_members_sync_to_ucs

 -- Ingo Steuwer <steuwer@univention.de>  Fri, 20 Feb 2009 09:45:32 +0100

univention-ad-connector (3.0.2-2) unstable; urgency=low

  * fixed translation bugs in UMC module (Bug #8736)

 -- Sönke Schwardt <schwardt@univention.de>  Thu, 19 Feb 2009 14:00:37 +0100

univention-ad-connector (3.0.2-1) unstable; urgency=low

  * fixed translation bugs in UMC module (Bug #8736)

 -- Sönke Schwardt <schwardt@univention.de>  Thu, 19 Feb 2009 13:32:35 +0100

univention-ad-connector (3.0.1-1) unstable; urgency=low

  * rebuild for UCS 2.2
  * changed copyright year. Bug #6875

 -- Stefan Gohmann <gohmann@univention.de>  Thu, 19 Feb 2009 08:14:06 +0100

univention-ad-connector (2.0.5-2) unstable; urgency=low

  * fixed translation string (Bug #8736)
  * added missing images (Bug #8736)

 -- Sönke Schwardt <schwardt@univention.de>  Tue, 10 Feb 2009 16:03:49 +0100

univention-ad-connector (2.0.5-1) unstable; urgency=low

  * fixed layout of UMC module (Bug #8736)

 -- Sönke Schwardt <schwardt@univention.de>  Thu, 29 Jan 2009 12:30:43 +0100

univention-ad-connector (2.0.4-4) unstable; urgency=low

  * fixed translation bug for StaticSelection widgets (Bug #8736)

 -- Sönke Schwardt <schwardt@univention.de>  Thu, 22 Jan 2009 10:06:09 +0100

univention-ad-connector (2.0.4-3) unstable; urgency=low

  * removed unused debug output (Bug #8736)

 -- Sönke Schwardt <schwardt@univention.de>  Wed, 21 Jan 2009 18:37:57 +0100

univention-ad-connector (2.0.4-2) unstable; urgency=low

  * added missing file (Bug #8736)

 -- Sönke Schwardt <schwardt@univention.de>  Wed, 21 Jan 2009 18:00:36 +0100

univention-ad-connector (2.0.4-1) unstable; urgency=low

  * added UMC module for AD connector configuration (Bug #8736)

 -- Sönke Schwardt <schwardt@univention.de>  Wed, 21 Jan 2009 17:50:27 +0100

univention-ad-connector (2.0.3-2) unstable; urgency=low

  * don't catch SystemExit Exceptions in main.py

 -- Ingo Steuwer <steuwer@univention.de>  Mon, 12 Jan 2009 07:57:55 +0100

univention-ad-connector (2.0.3-1) unstable; urgency=low

  * don't catch SystemExit Exceptions

 -- Ingo Steuwer <steuwer@univention.de>  Mon, 29 Dec 2008 07:46:48 +0100

univention-ad-connector (2.0.2-3) unstable; urgency=low

  * added additional "import" line (Bug: #9715)

 -- Sönke Schwardt <schwardt@univention.de>  Wed, 24 Sep 2008 13:25:04 +0200

univention-ad-connector (2.0.2-2) unstable; urgency=low

  * disable debug line in connector/__init__.py (Bug: #12031)

 -- Felix Botner <fbotner@visdalen.knut.univention.de>  Tue, 23 Sep 2008 18:41:44 +0200

univention-ad-connector (2.0.2-1) unstable; urgency=low

  * import univention.debug2 instead of univention.debug (Bug: #9715)

 -- Sönke Schwardt <schwardt@univention.de>  Mon, 22 Sep 2008 10:47:21 +0200

univention-ad-connector (2.0.1-1) unstable; urgency=low

  * use python-univention-connector-ad as a pre dependency of
    univention-ad-connector

 -- Stefan Gohmann <gohmann@univention.de>  Thu, 24 Jul 2008 15:41:07 +0200

univention-ad-connector (2.0.0-2) unstable; urgency=low

  * description-workaround (sync empty descriptions as "x") is only needed for w2k

 -- Ingo Steuwer <steuwer@univention.de>  Fri, 18 Jul 2008 08:21:18 +0200

univention-ad-connector (2.0.0-1) unstable; urgency=low

  * replace univention-baseconfig with univention-config-registry
  * add config registry variable-descriptions
  * add config-registry variable connector/ad/mapping/syncmode with default "sync"
  * add config-registry variable connector/ad/mapping/group/language with default "de"
  * implement additional group-membership-functionality for sync of "groups in groups" from ucs to ad
  * fix group membership synchronisation if user is synced later than his groups
  * fix failure if object is moved from an ignored container into a synced one
  * include global_ignore_subtree in ou mapping
  * add config-registry variable connector/ad/mapping/group/exchange in exchange-package

 -- Ingo Steuwer <steuwer@univention.de>  Mon, 28 Apr 2008 15:12:02 +0200

univention-ad-connector (1.2.3-1) unstable; urgency=low

  * fix synchronisation of groups with hosts as member in UCS
 -- Ingo Steuwer <steuwer@univention.de>  Wed, 23 Apr 2008 10:50:18 +0200

univention-ad-connector (1.2.3) unstable; urgency=low

  * separated search for uSNCreated and uSNChanged during poll
  * sync group memberships ("memberOf") after syncing users and groups

 -- Ingo Steuwer <steuwer@univention.de>  Mon, 21 Apr 2008 16:54:54 +0200

univention-ad-connector (1.2.2-10) unstable; urgency=low

  * don't try to get GUID manually for deleted objects if it is already given

 -- Ingo Steuwer <steuwer@univention.de>  Wed, 19 Mar 2008 09:36:11 +0100

univention-ad-connector (1.2.2-9) unstable; urgency=low

  * don't send GUID to univention-debug

 -- Ingo Steuwer <steuwer@univention.de>  Tue, 18 Mar 2008 15:25:17 +0100

univention-ad-connector (1.2.2-8) unstable; urgency=low

  * write tracebacks without univention-debug to /var/log/univention/connector-tracebacks.log

 -- Ingo Steuwer <steuwer@univention.de>  Tue, 18 Mar 2008 09:32:46 +0100

univention-ad-connector (1.2.2-7) unstable; urgency=low

  * add differentiation for users and groups in group-memberships
  * use functions from python-ldap to explode DNs
  * detect rename of OU/CN as modification instead of a move

 -- Ingo Steuwer <steuwer@univention.de>  Thu, 13 Mar 2008 16:36:04 +0100

univention-ad-connector (1.2.2-6) unstable; urgency=low

  * remove extra filter-mapping for object-deletion

 -- Ingo Steuwer <steuwer@univention.de>  Fri, 16 Nov 2007 08:21:42 +0100

univention-ad-connector (1.2.2-5) unstable; urgency=low

  * Add alternative univention-baseconfig depends to allow upgrades

 -- Moritz Muehlenhoff <muehlenhoff@univention.de>  Mon, 12 Nov 2007 15:35:22 +0100

univention-ad-connector (1.2.2-4) unstable; urgency=low

  * add Error-handling during object-mapping

 -- Ingo Steuwer <steuwer@univention.de>  Thu,  8 Nov 2007 11:57:42 +0100

univention-ad-connector (1.2.2-3) unstable; urgency=low

  * import LDAPControl from ldap.controls

 -- Stefan Gohmann <gohmann@univention.de>  Wed, 10 Oct 2007 14:14:30 +0200

univention-ad-connector (1.2.2-2) unstable; urgency=low

  * fixed logfile permissions

 -- Sönke Schwardt <schwardt@univention.de>  Thu, 27 Sep 2007 15:26:55 +0200

univention-ad-connector (1.2.2-1) unstable; urgency=low

  * use the new python-ldap control interface

 -- Stefan Gohmann <gohmann@univention.de>  Thu, 20 Sep 2007 11:54:07 +0200

univention-ad-connector (1.1.2-2) unstable; urgency=low

  * more ucs 2.0 updates

 -- Stefan Gohmann <gohmann@univention.de>  Wed, 19 Sep 2007 10:39:27 +0200

univention-ad-connector (1.1.1-5) unstable; urgency=low

  * install python files into the univention/connector dir

 -- Stefan Gohmann <gohmann@univention.de>  Mon, 13 Aug 2007 21:18:23 +0200

univention-ad-connector (1.1.1-4) unstable; urgency=low

  * Bump version.

 -- Moritz Muehlenhoff <muehlenhoff@univention.de>  Wed,  8 Aug 2007 11:29:39 +0200

univention-ad-connector (1.1.1-3) unstable; urgency=low

  * Adapt to Univention Directory Listener.

 -- Moritz Muehlenhoff <muehlenhoff@univention.de>  Wed,  8 Aug 2007 11:28:02 +0200

univention-ad-connector (1.1.1-2) unstable; urgency=low

  * more wording change univention-config-registry and univention-
    baseconfig

 -- Stefan Gohmann <gohmann@univention.de>  Fri,  3 Aug 2007 09:45:37 +0200

univention-ad-connector (1.1.1-1) unstable; urgency=low

  * don't delete a object on ucs site if the object should be ignored
    (match_filter)

 -- Stefan Gohmann <gohmann@univention.de>  Tue, 24 Jul 2007 11:16:41 +0200

univention-ad-connector (1.1.0-1) unstable; urgency=low

  * support Windows 2000, applied patches from the management scope
  * fix dependencies

 -- Stefan Gohmann <gohmann@univention.de>  Tue, 24 Jul 2007 10:15:46 +0200

univention-ad-connector (1.0.0-2) unstable; urgency=low

  * encoded files utf-8

 -- Janis Meybohm <meybohm@univention.de>  Wed, 13 Jun 2007 16:09:48 +0200

univention-ad-connector (1.0.0-1) unstable; urgency=low

  * update to ucs 2.0 policies

 -- Stefan Gohmann <gohmann@univention.de>  Mon, 21 May 2007 17:01:17 +0200

univention-ad-connector (0.3-26) unstable; urgency=low

  * the old copypwd process breaks the lsass.exe process under windows 2003
  sp1. The new package fixes this behavior

 -- Stefan Gohmann <gohmann@univention.de>  Thu,  8 Mar 2007 13:41:43 +0100

univention-ad-connector (0.3-25) unstable; urgency=low

  * some more code cleanup

 -- Stefan Gohmann <gohmann@univention.de>  Wed, 22 Nov 2006 08:08:39 +0100

univention-ad-connector (0.3-16) unstable; urgency=low

  * unset the ucs attribute if the attribute was removed on ad side

 -- Stefan Gohmann <gohmann@univention.de>  Tue, 21 Nov 2006 13:50:29 +0100

univention-ad-connector (0.3-15) unstable; urgency=low

  * some code cleanup

 -- Stefan Gohmann <gohmann@univention.de>  Tue, 14 Nov 2006 20:31:56 +0100

univention-ad-connector (0.3-14) unstable; urgency=low

  * sync the group membership from UCS to AD

 -- Stefan Gohmann <gohmann@univention.de>  Fri, 27 Oct 2006 14:24:46 +0200

univention-ad-connector (0.3-13) unstable; urgency=low

  * ignore the deleted object if the lastKnownAttribute is not set

 -- Stefan Gohmann <gohmann@univention.de>  Mon,  2 Oct 2006 16:51:55 +0200

univention-ad-connector (0.3-12) unstable; urgency=low

  * Only remove cache when updating from 1.3-1.

 -- Martin Kuehl <kuehl@univention.de>  Thu,  7 Sep 2006 12:53:46 +0200

univention-ad-connector (0.3-11) unstable; urgency=low

  * Remove baseconfig cache at end of postinstall.

 -- Martin Kuehl <kuehl@univention.de>  Thu,  7 Sep 2006 11:33:47 +0200

univention-ad-connector (0.3-10) unstable; urgency=low

  * added a pre dependency to univention-baseconfig with api change

 -- Stefan Gohmann <gohmann@univention.de>  Fri, 11 Aug 2006 11:48:52 +0200

univention-ad-connector (0.3-9) unstable; urgency=low

  * migrate baseconfig handler to python module

 -- Martin Kuehl <kuehl@univention.de>  Wed, 17 May 2006 10:07:05 +0200

univention-ad-connector (0.3-8) unstable; urgency=low

  * additional Exchange-Mappings for groups to be found in global addressbook

 -- Ingo Steuwer <steuwer@univention.de>  Fri, 12 May 2006 11:32:02 +0200

univention-ad-connector (0.3-7) unstable; urgency=low

  * ignore special encoded Exchange-attributes
  * extend mapping.py by optional custom-attributes for Exchange-Sync
  * introduce package univention-ad-connector-exchange with
    - schema-definitions for exchange-parameters to be stored in UCS
    - custom-attributes for those extension
    - enable sync of attributes by univention-baseconfig

 -- Ingo Steuwer <steuwer@univention.de>  Tue, 18 Apr 2006 08:53:16 +0200

univention-ad-connector (0.3-2) unstable; urgency=low

  * add optional mail-attribute mappings
  * fixed sync of custom attributes
	
 -- Ingo Steuwer <steuwer@univention.de>  Wed, 12 Apr 2006 14:27:35 +0200

univention-ad-connector (0.3-1) unstable; urgency=low

  * support identical LDAP-Base for UCS and AD
  * ignore mail-subcontainer
  * start connector after installation

 -- Ingo Steuwer <steuwer@univention.de>  Fri,  7 Apr 2006 15:36:28 +0200

univention-ad-connector (0.2-4) unstable; urgency=low

  * automatically create links to init script to the various runlevels

 -- Wolf Wiegand <wolf@anton.knut.univention.de>  Wed, 15 Mar 2006 17:22:55 +0100

univention-ad-connector (0.2-3) unstable; urgency=low

  * don't follow ldap-referrals for AD-connections (may loose credentials)
  * encoding-changes correlating with new python2.4-behavior

 -- Ingo Steuwer <steuwer@univention.de>  Tue,  8 Nov 2005 15:42:02 +0100

univention-ad-connector (0.1-4) unstable; urgency=low

  * Switch to python 2.4

 -- Alexander Reelsen <reelsen@univention.de>  Mon, 19 Sep 2005 11:28:40 +0200

univention-ad-connector (0.1-3) unstable; urgency=low

  * reimplemented internal.cfg
  * bugfixes in encoding and ldap.explode

 -- Ingo Steuwer <steuwer@univention.de>  Tue, 30 Aug 2005 09:00:07 +0200

univention-ad-connector (0.1-2) unstable; urgency=low

  * bugfixes after first beta-test
  * restart sync after stopped slapd in all cases
  * better filter-handling (case-insensitive with attributes)
  * registered baseconfig-values in univention-console

 -- Ingo Steuwer <steuwer@univention.de>  Thu, 11 Aug 2005 08:40:27 +0200

univention-ad-connector (0.1-1) unstable; urgency=low

  * initial release

 -- Stefan Gohmann <gohmann@univention.de>  Mon,  3 Jan 2005 15:40:07 +0100
<|MERGE_RESOLUTION|>--- conflicted
+++ resolved
@@ -1,8 +1,4 @@
-<<<<<<< HEAD
-univention-ad-connector (13.0.0-57) unstable; urgency=medium
-=======
 univention-ad-connector (13.0.0-58) unstable; urgency=medium
->>>>>>> 6d966e34
 
   * Bug #49981: Made mappings user configurable
 
